from nicegui import ui
from authentication import require_auth
import globals
import page_layout

@require_auth
def settingsPage():
    """Settings page for chassis layout and powerboard information."""

    # Use a mutable object to store the flag so it can be accessed in nested functions
    state_flags = {'ignoring_change': False}

    # Store UI element references
    ui_refs = {'model_switch': None, 'sn_switch': None}

    # Ensure at least one switch is on during initialization
    if not globals.layoutState.get_model_display() and not globals.layoutState.get_sn_display():
        # If both are off, turn on model display by default
        globals.layoutState.set_model_display(True)

    def change_product(new_product):
        """Change the chassis product and reset layout."""
        globals.layoutState.reset_chassis()
        globals.layoutState.set_product(new_product)

    def change_model_display(value):
        # If turning off model display, ensure SN display is on
        if not value and not globals.layoutState.get_sn_display():
            globals.layoutState.set_sn_display(True)
            # Update the SN switch UI
            if ui_refs['sn_switch']:
                ui_refs['sn_switch'].set_value(True)
        globals.layoutState.set_model_display(value)

    def change_sn_display(value):
        # If turning off SN display, ensure model display is on
        if not value and not globals.layoutState.get_model_display():
            globals.layoutState.set_model_display(True)
            # Update the model switch UI
            if ui_refs['model_switch']:
                ui_refs['model_switch'].set_value(True)
        globals.layoutState.set_sn_display(value)

    def handle_product_change(e):
        """Handle product selection change."""
        # Ignore programmatic changes
        if state_flags['ignoring_change']:
            return

        current_product = globals.layoutState.get_product()
        new_product = e.value

        # Only show dialog if actually changing to a different product
        if new_product != current_product:
            reset_dialog(new_product)

    def reset_dialog(new_product):
        """Show confirmation dialog when changing chassis layout."""
        def on_no():
            # Set flag to ignore the change event when resetting value
            state_flags['ignoring_change'] = True
            product_select.set_value(globals.layoutState.get_product())
            state_flags['ignoring_change'] = False
            dialog.close()

        with ui.dialog().props('persistent') as dialog, ui.card():
            ui.label('Changing layouts will reset backplanes and drives. Continue?')
            with ui.row().classes('w-full justify-center'):
                ui.button('Yes', on_click=lambda: (change_product(new_product), dialog.close())).classes('border-solid border-2 border-[#ffdd00]').props('flat color="white"')
                ui.button('No', on_click=on_no).classes('border-solid border-2 border-[#ffdd00]').props('flat color="white"')
        dialog.open()

    def get_powerboard_info():
        """Get powerboard information for table display."""
        powerboard_data = []

        for position in [1, 2]:
            if position in globals.powerboardDict:
                pb = globals.powerboardDict[position]
                try:
                    # Get connection port info
                    port = getattr(pb, '_serial_instance', None)
                    port_name = port.port if port and hasattr(port, 'port') else 'Unknown'

                    powerboard_data.append({
                        'port': port_name,
                        'hardware_rev': pb.hardware_revision if hasattr(pb, 'hardware_revision') else 'Unknown',
                        'firmware_ver': pb.firmware_version if hasattr(pb, 'firmware_version') else 'Unknown',
                        'location': pb.location if hasattr(pb, 'location') else 'Unknown'
                    })
                except Exception as e:
                    # Fallback for any errors accessing powerboard properties
                    powerboard_data.append({
                        'port': 'Error',
                        'hardware_rev': 'Error',
                        'firmware_ver': 'Error',
                        'location': 'Error'
                    })

        return powerboard_data

    def create_powerboard_table():
        """Create and return powerboard information table."""
        powerboard_data = get_powerboard_info()

        if not powerboard_data:
            return ui.label('No powerboards detected.').classes('text-gray-500 italic')

        # Define table columns
        columns = [
            {'name': 'port', 'label': 'Serial Port', 'field': 'port', 'required': True, 'align': 'left'},
            {'name': 'hardware_rev', 'label': 'Hardware Rev', 'field': 'hardware_rev', 'required': True, 'align': 'center'},
            {'name': 'firmware_ver', 'label': 'Firmware Ver', 'field': 'firmware_ver', 'required': True, 'align': 'center'},
            {'name': 'location', 'label': 'Location', 'field': 'location', 'required': True, 'align': 'center'}
        ]

        return ui.table(
            columns=columns,
            rows=powerboard_data,
            row_key='location'
        ).classes('w-full')

    def get_pwm_values():
        """Get current saved PWM values from powerboards."""
        pwm_data = {}

        # Get powerboard 1 PWM values
        if 1 in globals.powerboardDict:
            pb1_pwm = globals.powerboardDict[1].get_saved_fan_pwm()
            pwm_data['pb1'] = {
                'row1': pb1_pwm[0],
                'row2': pb1_pwm[1],
                'row3': pb1_pwm[2]
            }

        # Get powerboard 2 PWM values
        if 2 in globals.powerboardDict:
            pb2_pwm = globals.powerboardDict[2].get_saved_fan_pwm()
            pwm_data['pb2'] = {
                'aux': pb2_pwm[2]  # Use third value for auxiliary
            }

        return pwm_data

    def create_pwm_settings():
        """Create PWM settings interface."""
        pwm_data = get_pwm_values()

        if not pwm_data:
            return ui.label('No powerboards detected for PWM settings.').classes('text-gray-500 italic')

        # Store PWM input references
        pwm_inputs = {}

        async def apply_pwm_settings():
            """Apply the PWM settings using fan control service."""
            try:
                # Get values from inputs
                pb1_values = [0, 0, 0]
                pb2_aux = 100

                if 'pb1' in pwm_data:
                    pb1_values[0] = int(pwm_inputs['pb1_row1'].value)
                    pb1_values[1] = int(pwm_inputs['pb1_row2'].value)
                    pb1_values[2] = int(pwm_inputs['pb1_row3'].value)

                if 'pb2' in pwm_data:
                    pb2_aux = int(pwm_inputs['pb2_aux'].value)

                # Use fan control service to set the speeds
                await globals.fan_control_service.set_fan_speed(
                    pb1_values[0], pb1_values[1], pb1_values[2], pb2_aux
                )

                ui.notify("PWM settings applied successfully!",
                         position='bottom-right', type='positive', group=False)

            except Exception as e:
                ui.notify(f"Error applying PWM settings: {str(e)}",
                         position='bottom-right', type='negative', group=False)

        with ui.column().classes('w-full gap-4'):
            # Powerboard 1 settings
            if 'pb1' in pwm_data:
                with ui.card().classes('w-full'):
                    ui.label('Powerboard 1 - Fan Rows').classes('text-lg font-semibold mb-2')
                    with ui.grid(columns=3).classes('gap-4 w-full'):
                        with ui.column().classes('items-center gap-2'):
                            ui.label('Row 1 PWM')
                            pwm_inputs['pb1_row1'] = ui.slider(
                                min=0, max=100, step=1,
                                value=int(pwm_data['pb1']['row1'])
                            ).classes('w-32')
                            ui.label().bind_text_from(pwm_inputs['pb1_row1'], 'value', lambda v: f'{int(v)}%')

                        with ui.column().classes('items-center gap-2'):
                            ui.label('Row 2 PWM')
                            pwm_inputs['pb1_row2'] = ui.slider(
                                min=0, max=100, step=1,
                                value=int(pwm_data['pb1']['row2'])
                            ).classes('w-32')
                            ui.label().bind_text_from(pwm_inputs['pb1_row2'], 'value', lambda v: f'{int(v)}%')

                        with ui.column().classes('items-center gap-2'):
                            ui.label('Row 3 PWM')
                            pwm_inputs['pb1_row3'] = ui.slider(
                                min=0, max=100, step=1,
                                value=int(pwm_data['pb1']['row3'])
                            ).classes('w-32')
                            ui.label().bind_text_from(pwm_inputs['pb1_row3'], 'value', lambda v: f'{int(v)}%')

            # Powerboard 2 settings (show only if exists)
            if 'pb2' in pwm_data:
                with ui.card().classes('w-full'):
                    ui.label('Powerboard 2 - Auxiliary Fans').classes('text-lg font-semibold mb-2')
                    with ui.column().classes('items-center gap-2 w-full'):
                        ui.label('Auxiliary PWM')
                        pwm_inputs['pb2_aux'] = ui.slider(
                            min=0, max=100, step=1,
                            value=int(pwm_data['pb2']['aux'])
                        ).classes('w-64')
                        ui.label().bind_text_from(pwm_inputs['pb2_aux'], 'value', lambda v: f'{int(v)}%')

            # Apply button
            with ui.row().classes('justify-center w-full mt-4'):
                ui.button(
                    'Apply PWM Settings',
                    on_click=apply_pwm_settings
                ).classes('border-solid border-2 border-[#ffdd00] text-white px-6 py-2').props('flat')

    # Main settings UI
    with page_layout.frame('Settings'):
        with ui.element('div').classes('flex w-full').style('justify-content: safe center;'):
            with ui.card():
                # Chassis Layout Section
                ui.label('Chassis Configuration').classes('text-xl font-bold mb-4')
                with ui.grid(columns=2).classes('gap-0').style('grid-auto-rows: 1fr;'):
                    ui.label('Chassis Layout:').classes('flex justify-start items-center')
                    product_select = ui.select(
                        ['Hako-Core', 'Hako-Core Mini'],
                        value=globals.layoutState.get_product(),
                        on_change=handle_product_change
                    )

                    ui.label('Show drive model:').classes('flex justify-start items-center ')
                    ui_refs['model_switch'] = ui.switch(value=globals.layoutState.get_model_display(), on_change=lambda e: change_model_display(e.value)).style('justify-content:end;')

                    ui.label('Show drive serial #:').classes('flex justify-start items-center')
                    ui_refs['sn_switch'] = ui.switch(value=globals.layoutState.get_sn_display(), on_change=lambda e: change_sn_display(e.value)).style('justify-content:end;')

<<<<<<< HEAD
                    ui.label('Chassis orientation:').classes('flex justify-start items-center')
                    orientation_switch = ui.switch(
                        text='Inverted',
                        value=globals.layoutState.get_chassis_orientation() == "inverted",
                        on_change=lambda e: globals.layoutState.set_chassis_orientation("inverted" if e.value else "normal")
                    ).style('justify-content:end;')
                    orientation_switch.tooltip('Toggle if your chassis is physically mounted inverted')

                ui.separator().classes('my-4')

                # Clear All Backplanes Section
                with ui.row().classes('w-full justify-center'):
                    def clear_all_backplanes():
                        """Clear all backplanes with confirmation dialog."""
                        def on_confirm():
                            globals.layoutState.clear_all_backplanes()
                            ui.notify("All backplanes cleared successfully!",
                                     position='bottom-right', type='positive', group=False)
                            confirm_dialog.close()

                        def on_cancel():
                            confirm_dialog.close()

                        with ui.dialog().props('persistent') as confirm_dialog, ui.card().classes('p-6'):
                            ui.label('Clear All Backplanes?').classes('text-xl font-bold mb-4')
                            ui.label('This will remove all backplanes and their drive assignments. This action cannot be undone.').classes('text-sm text-gray-400 mb-4')
                            with ui.row().classes('w-full justify-center gap-4'):
                                ui.button('Yes, Clear All', on_click=on_confirm).classes('border-solid border-2 border-red-500 text-red-500 px-6 py-2').props('flat')
                                ui.button('Cancel', on_click=on_cancel).classes('border-solid border-2 border-[#ffdd00] text-white px-6 py-2').props('flat')
                        confirm_dialog.open()

                    ui.button(
                        'Clear All Backplanes',
                        on_click=clear_all_backplanes,
                        icon='delete_sweep'
                    ).classes('border-solid border-2 border-red-500 text-red-500 px-6 py-2').props('flat')
                    ui.label('Remove all backplanes and drive assignments').classes('text-xs text-gray-500 ml-2 self-center')
=======
                    ui.label('Temperature Units:').classes('flex justify-start items-center')
                    ui.select(
                        ['C', 'F'],
                        value=globals.layoutState.get_units(),
                        on_change=lambda e: globals.layoutState.set_units(e.value)
                    ).style('justify-content:end;')
>>>>>>> 30dda7ba

                ui.separator().classes('mb-6')

                # Powerboard Information Section
                with ui.column().classes('w-full') as powerboard_container:
                    ui.label('Powerboard Information').classes('text-xl font-bold mb-4')
                    create_powerboard_table()

                ui.separator().classes('mb-6')

                # PWM Settings Section
                with ui.column().classes('w-full') as pwm_container:
                    ui.label('Default Fan Speed').classes('text-xl font-bold mb-4')
                    ui.label('These will be used when the system starts and persist between power cycles.').classes('text-sm text-gray-500 mb-2')
                    create_pwm_settings()

                # Additional spacing
                ui.space().classes('h-2')
<|MERGE_RESOLUTION|>--- conflicted
+++ resolved
@@ -1,314 +1,319 @@
-from nicegui import ui
-from authentication import require_auth
-import globals
-import page_layout
-
-@require_auth
-def settingsPage():
-    """Settings page for chassis layout and powerboard information."""
-
-    # Use a mutable object to store the flag so it can be accessed in nested functions
-    state_flags = {'ignoring_change': False}
-
-    # Store UI element references
-    ui_refs = {'model_switch': None, 'sn_switch': None}
-
-    # Ensure at least one switch is on during initialization
-    if not globals.layoutState.get_model_display() and not globals.layoutState.get_sn_display():
-        # If both are off, turn on model display by default
-        globals.layoutState.set_model_display(True)
-
-    def change_product(new_product):
-        """Change the chassis product and reset layout."""
-        globals.layoutState.reset_chassis()
-        globals.layoutState.set_product(new_product)
-
-    def change_model_display(value):
-        # If turning off model display, ensure SN display is on
-        if not value and not globals.layoutState.get_sn_display():
-            globals.layoutState.set_sn_display(True)
-            # Update the SN switch UI
-            if ui_refs['sn_switch']:
-                ui_refs['sn_switch'].set_value(True)
-        globals.layoutState.set_model_display(value)
-
-    def change_sn_display(value):
-        # If turning off SN display, ensure model display is on
-        if not value and not globals.layoutState.get_model_display():
-            globals.layoutState.set_model_display(True)
-            # Update the model switch UI
-            if ui_refs['model_switch']:
-                ui_refs['model_switch'].set_value(True)
-        globals.layoutState.set_sn_display(value)
-
-    def handle_product_change(e):
-        """Handle product selection change."""
-        # Ignore programmatic changes
-        if state_flags['ignoring_change']:
-            return
-
-        current_product = globals.layoutState.get_product()
-        new_product = e.value
-
-        # Only show dialog if actually changing to a different product
-        if new_product != current_product:
-            reset_dialog(new_product)
-
-    def reset_dialog(new_product):
-        """Show confirmation dialog when changing chassis layout."""
-        def on_no():
-            # Set flag to ignore the change event when resetting value
-            state_flags['ignoring_change'] = True
-            product_select.set_value(globals.layoutState.get_product())
-            state_flags['ignoring_change'] = False
-            dialog.close()
-
-        with ui.dialog().props('persistent') as dialog, ui.card():
-            ui.label('Changing layouts will reset backplanes and drives. Continue?')
-            with ui.row().classes('w-full justify-center'):
-                ui.button('Yes', on_click=lambda: (change_product(new_product), dialog.close())).classes('border-solid border-2 border-[#ffdd00]').props('flat color="white"')
-                ui.button('No', on_click=on_no).classes('border-solid border-2 border-[#ffdd00]').props('flat color="white"')
-        dialog.open()
-
-    def get_powerboard_info():
-        """Get powerboard information for table display."""
-        powerboard_data = []
-
-        for position in [1, 2]:
-            if position in globals.powerboardDict:
-                pb = globals.powerboardDict[position]
-                try:
-                    # Get connection port info
-                    port = getattr(pb, '_serial_instance', None)
-                    port_name = port.port if port and hasattr(port, 'port') else 'Unknown'
-
-                    powerboard_data.append({
-                        'port': port_name,
-                        'hardware_rev': pb.hardware_revision if hasattr(pb, 'hardware_revision') else 'Unknown',
-                        'firmware_ver': pb.firmware_version if hasattr(pb, 'firmware_version') else 'Unknown',
-                        'location': pb.location if hasattr(pb, 'location') else 'Unknown'
-                    })
-                except Exception as e:
-                    # Fallback for any errors accessing powerboard properties
-                    powerboard_data.append({
-                        'port': 'Error',
-                        'hardware_rev': 'Error',
-                        'firmware_ver': 'Error',
-                        'location': 'Error'
-                    })
-
-        return powerboard_data
-
-    def create_powerboard_table():
-        """Create and return powerboard information table."""
-        powerboard_data = get_powerboard_info()
-
-        if not powerboard_data:
-            return ui.label('No powerboards detected.').classes('text-gray-500 italic')
-
-        # Define table columns
-        columns = [
-            {'name': 'port', 'label': 'Serial Port', 'field': 'port', 'required': True, 'align': 'left'},
-            {'name': 'hardware_rev', 'label': 'Hardware Rev', 'field': 'hardware_rev', 'required': True, 'align': 'center'},
-            {'name': 'firmware_ver', 'label': 'Firmware Ver', 'field': 'firmware_ver', 'required': True, 'align': 'center'},
-            {'name': 'location', 'label': 'Location', 'field': 'location', 'required': True, 'align': 'center'}
-        ]
-
-        return ui.table(
-            columns=columns,
-            rows=powerboard_data,
-            row_key='location'
-        ).classes('w-full')
-
-    def get_pwm_values():
-        """Get current saved PWM values from powerboards."""
-        pwm_data = {}
-
-        # Get powerboard 1 PWM values
-        if 1 in globals.powerboardDict:
-            pb1_pwm = globals.powerboardDict[1].get_saved_fan_pwm()
-            pwm_data['pb1'] = {
-                'row1': pb1_pwm[0],
-                'row2': pb1_pwm[1],
-                'row3': pb1_pwm[2]
-            }
-
-        # Get powerboard 2 PWM values
-        if 2 in globals.powerboardDict:
-            pb2_pwm = globals.powerboardDict[2].get_saved_fan_pwm()
-            pwm_data['pb2'] = {
-                'aux': pb2_pwm[2]  # Use third value for auxiliary
-            }
-
-        return pwm_data
-
-    def create_pwm_settings():
-        """Create PWM settings interface."""
-        pwm_data = get_pwm_values()
-
-        if not pwm_data:
-            return ui.label('No powerboards detected for PWM settings.').classes('text-gray-500 italic')
-
-        # Store PWM input references
-        pwm_inputs = {}
-
-        async def apply_pwm_settings():
-            """Apply the PWM settings using fan control service."""
-            try:
-                # Get values from inputs
-                pb1_values = [0, 0, 0]
-                pb2_aux = 100
-
-                if 'pb1' in pwm_data:
-                    pb1_values[0] = int(pwm_inputs['pb1_row1'].value)
-                    pb1_values[1] = int(pwm_inputs['pb1_row2'].value)
-                    pb1_values[2] = int(pwm_inputs['pb1_row3'].value)
-
-                if 'pb2' in pwm_data:
-                    pb2_aux = int(pwm_inputs['pb2_aux'].value)
-
-                # Use fan control service to set the speeds
-                await globals.fan_control_service.set_fan_speed(
-                    pb1_values[0], pb1_values[1], pb1_values[2], pb2_aux
-                )
-
-                ui.notify("PWM settings applied successfully!",
-                         position='bottom-right', type='positive', group=False)
-
-            except Exception as e:
-                ui.notify(f"Error applying PWM settings: {str(e)}",
-                         position='bottom-right', type='negative', group=False)
-
-        with ui.column().classes('w-full gap-4'):
-            # Powerboard 1 settings
-            if 'pb1' in pwm_data:
-                with ui.card().classes('w-full'):
-                    ui.label('Powerboard 1 - Fan Rows').classes('text-lg font-semibold mb-2')
-                    with ui.grid(columns=3).classes('gap-4 w-full'):
-                        with ui.column().classes('items-center gap-2'):
-                            ui.label('Row 1 PWM')
-                            pwm_inputs['pb1_row1'] = ui.slider(
-                                min=0, max=100, step=1,
-                                value=int(pwm_data['pb1']['row1'])
-                            ).classes('w-32')
-                            ui.label().bind_text_from(pwm_inputs['pb1_row1'], 'value', lambda v: f'{int(v)}%')
-
-                        with ui.column().classes('items-center gap-2'):
-                            ui.label('Row 2 PWM')
-                            pwm_inputs['pb1_row2'] = ui.slider(
-                                min=0, max=100, step=1,
-                                value=int(pwm_data['pb1']['row2'])
-                            ).classes('w-32')
-                            ui.label().bind_text_from(pwm_inputs['pb1_row2'], 'value', lambda v: f'{int(v)}%')
-
-                        with ui.column().classes('items-center gap-2'):
-                            ui.label('Row 3 PWM')
-                            pwm_inputs['pb1_row3'] = ui.slider(
-                                min=0, max=100, step=1,
-                                value=int(pwm_data['pb1']['row3'])
-                            ).classes('w-32')
-                            ui.label().bind_text_from(pwm_inputs['pb1_row3'], 'value', lambda v: f'{int(v)}%')
-
-            # Powerboard 2 settings (show only if exists)
-            if 'pb2' in pwm_data:
-                with ui.card().classes('w-full'):
-                    ui.label('Powerboard 2 - Auxiliary Fans').classes('text-lg font-semibold mb-2')
-                    with ui.column().classes('items-center gap-2 w-full'):
-                        ui.label('Auxiliary PWM')
-                        pwm_inputs['pb2_aux'] = ui.slider(
-                            min=0, max=100, step=1,
-                            value=int(pwm_data['pb2']['aux'])
-                        ).classes('w-64')
-                        ui.label().bind_text_from(pwm_inputs['pb2_aux'], 'value', lambda v: f'{int(v)}%')
-
-            # Apply button
-            with ui.row().classes('justify-center w-full mt-4'):
-                ui.button(
-                    'Apply PWM Settings',
-                    on_click=apply_pwm_settings
-                ).classes('border-solid border-2 border-[#ffdd00] text-white px-6 py-2').props('flat')
-
-    # Main settings UI
-    with page_layout.frame('Settings'):
-        with ui.element('div').classes('flex w-full').style('justify-content: safe center;'):
-            with ui.card():
-                # Chassis Layout Section
-                ui.label('Chassis Configuration').classes('text-xl font-bold mb-4')
-                with ui.grid(columns=2).classes('gap-0').style('grid-auto-rows: 1fr;'):
-                    ui.label('Chassis Layout:').classes('flex justify-start items-center')
-                    product_select = ui.select(
-                        ['Hako-Core', 'Hako-Core Mini'],
-                        value=globals.layoutState.get_product(),
-                        on_change=handle_product_change
-                    )
-
-                    ui.label('Show drive model:').classes('flex justify-start items-center ')
-                    ui_refs['model_switch'] = ui.switch(value=globals.layoutState.get_model_display(), on_change=lambda e: change_model_display(e.value)).style('justify-content:end;')
-
-                    ui.label('Show drive serial #:').classes('flex justify-start items-center')
-                    ui_refs['sn_switch'] = ui.switch(value=globals.layoutState.get_sn_display(), on_change=lambda e: change_sn_display(e.value)).style('justify-content:end;')
-
-<<<<<<< HEAD
-                    ui.label('Chassis orientation:').classes('flex justify-start items-center')
-                    orientation_switch = ui.switch(
-                        text='Inverted',
-                        value=globals.layoutState.get_chassis_orientation() == "inverted",
-                        on_change=lambda e: globals.layoutState.set_chassis_orientation("inverted" if e.value else "normal")
-                    ).style('justify-content:end;')
-                    orientation_switch.tooltip('Toggle if your chassis is physically mounted inverted')
-
-                ui.separator().classes('my-4')
-
-                # Clear All Backplanes Section
-                with ui.row().classes('w-full justify-center'):
-                    def clear_all_backplanes():
-                        """Clear all backplanes with confirmation dialog."""
-                        def on_confirm():
-                            globals.layoutState.clear_all_backplanes()
-                            ui.notify("All backplanes cleared successfully!",
-                                     position='bottom-right', type='positive', group=False)
-                            confirm_dialog.close()
-
-                        def on_cancel():
-                            confirm_dialog.close()
-
-                        with ui.dialog().props('persistent') as confirm_dialog, ui.card().classes('p-6'):
-                            ui.label('Clear All Backplanes?').classes('text-xl font-bold mb-4')
-                            ui.label('This will remove all backplanes and their drive assignments. This action cannot be undone.').classes('text-sm text-gray-400 mb-4')
-                            with ui.row().classes('w-full justify-center gap-4'):
-                                ui.button('Yes, Clear All', on_click=on_confirm).classes('border-solid border-2 border-red-500 text-red-500 px-6 py-2').props('flat')
-                                ui.button('Cancel', on_click=on_cancel).classes('border-solid border-2 border-[#ffdd00] text-white px-6 py-2').props('flat')
-                        confirm_dialog.open()
-
-                    ui.button(
-                        'Clear All Backplanes',
-                        on_click=clear_all_backplanes,
-                        icon='delete_sweep'
-                    ).classes('border-solid border-2 border-red-500 text-red-500 px-6 py-2').props('flat')
-                    ui.label('Remove all backplanes and drive assignments').classes('text-xs text-gray-500 ml-2 self-center')
-=======
-                    ui.label('Temperature Units:').classes('flex justify-start items-center')
-                    ui.select(
-                        ['C', 'F'],
-                        value=globals.layoutState.get_units(),
-                        on_change=lambda e: globals.layoutState.set_units(e.value)
-                    ).style('justify-content:end;')
->>>>>>> 30dda7ba
-
-                ui.separator().classes('mb-6')
-
-                # Powerboard Information Section
-                with ui.column().classes('w-full') as powerboard_container:
-                    ui.label('Powerboard Information').classes('text-xl font-bold mb-4')
-                    create_powerboard_table()
-
-                ui.separator().classes('mb-6')
-
-                # PWM Settings Section
-                with ui.column().classes('w-full') as pwm_container:
-                    ui.label('Default Fan Speed').classes('text-xl font-bold mb-4')
-                    ui.label('These will be used when the system starts and persist between power cycles.').classes('text-sm text-gray-500 mb-2')
-                    create_pwm_settings()
-
-                # Additional spacing
-                ui.space().classes('h-2')
+from nicegui import ui
+from authentication import require_auth
+import globals
+import page_layout
+
+@require_auth
+def settingsPage():
+    """Settings page for chassis layout and powerboard information."""
+
+    # Use a mutable object to store the flag so it can be accessed in nested functions
+    state_flags = {'ignoring_change': False}
+
+    # Store UI element references
+    ui_refs = {'model_switch': None, 'sn_switch': None}
+
+    # Ensure at least one switch is on during initialization
+    if not globals.layoutState.get_model_display() and not globals.layoutState.get_sn_display():
+        # If both are off, turn on model display by default
+        globals.layoutState.set_model_display(True)
+
+    def change_product(new_product):
+        """Change the chassis product and reset layout."""
+        globals.layoutState.reset_chassis()
+        globals.layoutState.set_product(new_product)
+
+    def change_model_display(value):
+        # If turning off model display, ensure SN display is on
+        if not value and not globals.layoutState.get_sn_display():
+            globals.layoutState.set_sn_display(True)
+            # Update the SN switch UI
+            if ui_refs['sn_switch']:
+                ui_refs['sn_switch'].set_value(True)
+        globals.layoutState.set_model_display(value)
+
+    def change_sn_display(value):
+        # If turning off SN display, ensure model display is on
+        if not value and not globals.layoutState.get_model_display():
+            globals.layoutState.set_model_display(True)
+            # Update the model switch UI
+            if ui_refs['model_switch']:
+                ui_refs['model_switch'].set_value(True)
+        globals.layoutState.set_sn_display(value)
+
+    def handle_product_change(e):
+        """Handle product selection change."""
+        # Ignore programmatic changes
+        if state_flags['ignoring_change']:
+            return
+
+        current_product = globals.layoutState.get_product()
+        new_product = e.value
+
+        # Only show dialog if actually changing to a different product
+        if new_product != current_product:
+            reset_dialog(new_product)
+
+    def reset_dialog(new_product):
+        """Show confirmation dialog when changing chassis layout."""
+        def on_no():
+            # Set flag to ignore the change event when resetting value
+            state_flags['ignoring_change'] = True
+            product_select.set_value(globals.layoutState.get_product())
+            state_flags['ignoring_change'] = False
+            dialog.close()
+
+        with ui.dialog().props('persistent') as dialog, ui.card():
+            ui.label('Changing layouts will reset backplanes and drives. Continue?')
+            with ui.row().classes('w-full justify-center'):
+                ui.button('Yes', on_click=lambda: (change_product(new_product), dialog.close())).classes('border-solid border-2 border-[#ffdd00]').props('flat color="white"')
+                ui.button('No', on_click=on_no).classes('border-solid border-2 border-[#ffdd00]').props('flat color="white"')
+        dialog.open()
+
+    def get_powerboard_info():
+        """Get powerboard information for table display."""
+        powerboard_data = []
+
+        for position in [1, 2]:
+            if position in globals.powerboardDict:
+                pb = globals.powerboardDict[position]
+                try:
+                    # Get connection port info
+                    port = getattr(pb, '_serial_instance', None)
+                    port_name = port.port if port and hasattr(port, 'port') else 'Unknown'
+
+                    powerboard_data.append({
+                        'port': port_name,
+                        'hardware_rev': pb.hardware_revision if hasattr(pb, 'hardware_revision') else 'Unknown',
+                        'firmware_ver': pb.firmware_version if hasattr(pb, 'firmware_version') else 'Unknown',
+                        'location': pb.location if hasattr(pb, 'location') else 'Unknown'
+                    })
+                except Exception as e:
+                    # Fallback for any errors accessing powerboard properties
+                    powerboard_data.append({
+                        'port': 'Error',
+                        'hardware_rev': 'Error',
+                        'firmware_ver': 'Error',
+                        'location': 'Error'
+                    })
+
+        return powerboard_data
+
+    def create_powerboard_table():
+        """Create and return powerboard information table."""
+        powerboard_data = get_powerboard_info()
+
+        if not powerboard_data:
+            return ui.label('No powerboards detected.').classes('text-gray-500 italic')
+
+        # Define table columns
+        columns = [
+            {'name': 'port', 'label': 'Serial Port', 'field': 'port', 'required': True, 'align': 'left'},
+            {'name': 'hardware_rev', 'label': 'Hardware Rev', 'field': 'hardware_rev', 'required': True, 'align': 'center'},
+            {'name': 'firmware_ver', 'label': 'Firmware Ver', 'field': 'firmware_ver', 'required': True, 'align': 'center'},
+            {'name': 'location', 'label': 'Location', 'field': 'location', 'required': True, 'align': 'center'}
+        ]
+
+        return ui.table(
+            columns=columns,
+            rows=powerboard_data,
+            row_key='location'
+        ).classes('w-full')
+
+    def get_pwm_values():
+        """Get current saved PWM values from powerboards."""
+        pwm_data = {}
+
+        # Get powerboard 1 PWM values
+        if 1 in globals.powerboardDict:
+            pb1_pwm = globals.powerboardDict[1].get_saved_fan_pwm()
+            pwm_data['pb1'] = {
+                'row1': pb1_pwm[0],
+                'row2': pb1_pwm[1],
+                'row3': pb1_pwm[2]
+            }
+
+        # Get powerboard 2 PWM values
+        if 2 in globals.powerboardDict:
+            pb2_pwm = globals.powerboardDict[2].get_saved_fan_pwm()
+            pwm_data['pb2'] = {
+                'aux': pb2_pwm[2]  # Use third value for auxiliary
+            }
+
+        return pwm_data
+
+    def create_pwm_settings():
+        """Create PWM settings interface."""
+        pwm_data = get_pwm_values()
+
+        if not pwm_data:
+            return ui.label('No powerboards detected for PWM settings.').classes('text-gray-500 italic')
+
+        # Store PWM input references
+        pwm_inputs = {}
+
+        async def apply_pwm_settings():
+            """Apply the PWM settings using fan control service."""
+            try:
+                # Get values from inputs
+                pb1_values = [0, 0, 0]
+                pb2_aux = 100
+
+                if 'pb1' in pwm_data:
+                    pb1_values[0] = int(pwm_inputs['pb1_row1'].value)
+                    pb1_values[1] = int(pwm_inputs['pb1_row2'].value)
+                    pb1_values[2] = int(pwm_inputs['pb1_row3'].value)
+
+                if 'pb2' in pwm_data:
+                    pb2_aux = int(pwm_inputs['pb2_aux'].value)
+
+                # Use fan control service to set the speeds
+                await globals.fan_control_service.set_fan_speed(
+                    pb1_values[0], pb1_values[1], pb1_values[2], pb2_aux
+                )
+
+                ui.notify("PWM settings applied successfully!",
+                         position='bottom-right', type='positive', group=False)
+
+            except Exception as e:
+                ui.notify(f"Error applying PWM settings: {str(e)}",
+                         position='bottom-right', type='negative', group=False)
+
+        with ui.column().classes('w-full gap-4'):
+            # Powerboard 1 settings
+            if 'pb1' in pwm_data:
+                with ui.card().classes('w-full'):
+                    ui.label('Powerboard 1 - Fan Rows').classes('text-lg font-semibold mb-2')
+                    with ui.grid(columns=3).classes('gap-4 w-full'):
+                        with ui.column().classes('items-center gap-2'):
+                            ui.label('Row 1 PWM')
+                            pwm_inputs['pb1_row1'] = ui.slider(
+                                min=0, max=100, step=1,
+                                value=int(pwm_data['pb1']['row1'])
+                            ).classes('w-32')
+                            ui.label().bind_text_from(pwm_inputs['pb1_row1'], 'value', lambda v: f'{int(v)}%')
+
+                        with ui.column().classes('items-center gap-2'):
+                            ui.label('Row 2 PWM')
+                            pwm_inputs['pb1_row2'] = ui.slider(
+                                min=0, max=100, step=1,
+                                value=int(pwm_data['pb1']['row2'])
+                            ).classes('w-32')
+                            ui.label().bind_text_from(pwm_inputs['pb1_row2'], 'value', lambda v: f'{int(v)}%')
+
+                        with ui.column().classes('items-center gap-2'):
+                            ui.label('Row 3 PWM')
+                            pwm_inputs['pb1_row3'] = ui.slider(
+                                min=0, max=100, step=1,
+                                value=int(pwm_data['pb1']['row3'])
+                            ).classes('w-32')
+                            ui.label().bind_text_from(pwm_inputs['pb1_row3'], 'value', lambda v: f'{int(v)}%')
+
+            # Powerboard 2 settings (show only if exists)
+            if 'pb2' in pwm_data:
+                with ui.card().classes('w-full'):
+                    ui.label('Powerboard 2 - Auxiliary Fans').classes('text-lg font-semibold mb-2')
+                    with ui.column().classes('items-center gap-2 w-full'):
+                        ui.label('Auxiliary PWM')
+                        pwm_inputs['pb2_aux'] = ui.slider(
+                            min=0, max=100, step=1,
+                            value=int(pwm_data['pb2']['aux'])
+                        ).classes('w-64')
+                        ui.label().bind_text_from(pwm_inputs['pb2_aux'], 'value', lambda v: f'{int(v)}%')
+
+            # Apply button
+            with ui.row().classes('justify-center w-full mt-4'):
+                ui.button(
+                    'Apply PWM Settings',
+                    on_click=apply_pwm_settings
+                ).classes('border-solid border-2 border-[#ffdd00] text-white px-6 py-2').props('flat')
+
+    # Main settings UI
+    with page_layout.frame('Settings'):
+        with ui.element('div').classes('flex w-full').style('justify-content: safe center;'):
+            with ui.card():
+                # Chassis Layout Section
+                ui.label('Chassis Configuration').classes('text-xl font-bold mb-4')
+                with ui.grid(columns=2).classes('gap-0').style('grid-auto-rows: 1fr;'):
+                    ui.label('Chassis Layout:').classes('flex justify-start items-center')
+                    product_select = ui.select(
+                        ['Hako-Core', 'Hako-Core Mini'],
+                        value=globals.layoutState.get_product(),
+                        on_change=handle_product_change
+                    )
+
+                    ui.label('Show drive model:').classes('flex justify-start items-center ')
+                    ui_refs['model_switch'] = ui.switch(value=globals.layoutState.get_model_display(), on_change=lambda e: change_model_display(e.value)).style('justify-content:end;')
+
+                    ui.label('Show drive serial #:').classes('flex justify-start items-center')
+                    ui_refs['sn_switch'] = ui.switch(value=globals.layoutState.get_sn_display(), on_change=lambda e: change_sn_display(e.value)).style('justify-content:end;')
+
+                    ui.label('Chassis orientation:').classes('flex justify-start items-center')
+                    orientation_switch = ui.switch(
+                        text='Inverted',
+                        value=globals.layoutState.get_chassis_orientation() == "inverted",
+                        on_change=lambda e: globals.layoutState.set_chassis_orientation("inverted" if e.value else "normal")
+                    ).style('justify-content:end;')
+                    orientation_switch.tooltip('Toggle if your chassis is physically mounted inverted')
+
+                    ui.label('Temperature Units:').classes('flex justify-start items-center')
+                    ui.select(
+                        ['C', 'F'],
+                        value=globals.layoutState.get_units(),
+                        on_change=lambda e: globals.layoutState.set_units(e.value)
+                    ).style('justify-content:end;')
+
+                ui.separator().classes('my-4')
+
+                # Clear All Backplanes Section
+                with ui.row().classes('w-full justify-center'):
+                    def clear_all_backplanes():
+                        """Clear all backplanes with confirmation dialog."""
+                        def on_confirm():
+                            globals.layoutState.clear_all_backplanes()
+                            ui.notify("All backplanes cleared successfully!",
+                                     position='bottom-right', type='positive', group=False)
+                            confirm_dialog.close()
+
+                        def on_cancel():
+                            confirm_dialog.close()
+
+                        with ui.dialog().props('persistent') as confirm_dialog, ui.card().classes('p-6'):
+                            ui.label('Clear All Backplanes?').classes('text-xl font-bold mb-4')
+                            ui.label('This will remove all backplanes and their drive assignments. This action cannot be undone.').classes('text-sm text-gray-400 mb-4')
+                            with ui.row().classes('w-full justify-center gap-4'):
+                                ui.button('Yes, Clear All', on_click=on_confirm).classes('border-solid border-2 border-red-500 text-red-500 px-6 py-2').props('flat')
+                                ui.button('Cancel', on_click=on_cancel).classes('border-solid border-2 border-[#ffdd00] text-white px-6 py-2').props('flat')
+                        confirm_dialog.open()
+
+                    ui.button(
+                        'Clear All Backplanes',
+                        on_click=clear_all_backplanes,
+                        icon='delete_sweep'
+                    ).classes('border-solid border-2 border-red-500 text-red-500 px-6 py-2').props('flat')
+                    ui.label('Remove all backplanes and drive assignments').classes('text-xs text-gray-500 ml-2 self-center')
+
+                    ui.label('Temperature Units:').classes('flex justify-start items-center')
+                    ui.select(
+                        ['C', 'F'],
+                        value=globals.layoutState.get_units(),
+                        on_change=lambda e: globals.layoutState.set_units(e.value)
+                    ).style('justify-content:end;')
+
+                ui.separator().classes('mb-6')
+
+                # Powerboard Information Section
+                with ui.column().classes('w-full') as powerboard_container:
+                    ui.label('Powerboard Information').classes('text-xl font-bold mb-4')
+                    create_powerboard_table()
+
+                ui.separator().classes('mb-6')
+
+                # PWM Settings Section
+                with ui.column().classes('w-full') as pwm_container:
+                    ui.label('Default Fan Speed').classes('text-xl font-bold mb-4')
+                    ui.label('These will be used when the system starts and persist between power cycles.').classes('text-sm text-gray-500 mb-2')
+                    create_pwm_settings()
+
+                # Additional spacing
+                ui.space().classes('h-2')