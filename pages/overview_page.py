--- conflicted
+++ resolved
@@ -1,1177 +1,1169 @@
-from typing import Optional
-from nicegui import app, ui, run
-from authentication import require_auth
-from powerboard import Powerboard
-from foundry_state import Chassis, Backplane, Drive
-import xxhash
-import page_layout
-import globals
-
-class DriveButton(ui.button):
-    """Custom button class used to select and display drives.
-
-    When a drive button is clicked, it gives the option to assign a drive if there is none.
-    Once assigned, clicking on the drive will display basic data on the right drawer.
-    Clicking VIEW ALL will pop up a window with raw smartctl data values if there are any.
-    Each button is a child of a card element that represents a backplane.
-    """
-
-    def __init__(self, card, button_index, drive_hash) -> None:
-        super().__init__()
-        self.selected = False
-        self.card = card
-        self.button_index = button_index
-
-        with self:
-            with ui.row().classes('items-center gap-2 w-full overflow-hidden') as self.row_element:
-                if drive_hash is None or drive_hash not in globals.drivesList:
-                    self.assigned_drive = None
-                    self.temp_label = ui.label().classes('flex-shrink-0 text-xs')
-                    self.temp_label.set_visibility(False)
-                    self.model_label_text = "----Empty----"
-                    self.sn_label_text = ""
-                    self.text_color = "gray"
-                else:
-                    self.assigned_drive: Drive = globals.drivesList.get(drive_hash)
-                    self.temp_label = ui.label().bind_text_from(self.assigned_drive, 'temp', lambda temp: globals.format_temperature(temp)).classes('flex-shrink-0')
-                    self.model_label_text = self.assigned_drive.model
-                    self.sn_label_text = self.assigned_drive.serial_num
-                    self.text_color = "white"
-
-        # This will be set by the parent function
-        self.on_click_handler = None
-
-    def assign_drive(self, selection):
-        """Assign a drive to this button from selection string."""
-        sn = selection.split()[-1][1:-1]
-        drive_hash = xxhash.xxh3_64(sn).intdigest()
-        self.assigned_drive = globals.drivesList[drive_hash]
-
-        if globals.layoutState.show_model == True:
-            self.model_label.style('color: white')
-            self.model_label.set_text(self.assigned_drive.model)
-        else:
-            self.model_label.set_visibility(False)
-        if globals.layoutState.show_sn == True:
-            self.sn_label.set_visibility(True)
-            self.sn_label.style('color: white')
-            self.sn_label.set_text(self.assigned_drive.serial_num)
-        self.temp_label.set_visibility(True)
-        self.temp_label.style('color: white')
-<<<<<<< HEAD
-        self.temp_label.bind_text_from(self.assigned_drive, 'temp', lambda temp: f"{temp}°C")
-=======
-        self.temp_label.bind_text_from(self.assigned_drive, 'temp', lambda temp: globals.format_temperature(temp))
->>>>>>> 30dda7ba
-
-    async def clear_drive(self):
-        """Remove the assigned drive from this button."""
-        globals.layoutState.remove_drive(self.card, self.assigned_drive.hash)
-        self.assigned_drive = None
-        self.model_label.style('color: gray').set_text('----Empty----')
-        self.model_label.set_visibility(True)
-        self.temp_label.set_visibility(False)
-        self.sn_label.set_visibility(False)
-        if self.on_click_handler:
-            await self.on_click_handler(self)
-
-
-class HDDButton(DriveButton):
-    """Button styled for HDD drives."""
-
-    def __init__(self, card, button_index, drive_hash) -> None:
-        super().__init__(card, button_index, drive_hash)
-        self.props('flat color="white" size="11px"').classes(
-            'w-full my-0.5 border-solid border-2 truncate'
-        ).style('height: 23%;')
-        with self.row_element:
-            with ui.column().classes('gap-0 overflow-hidden flex-1 min-w-0').style('display: inline-block;'):
-                self.model_label = ui.label(self.model_label_text).style(f'color: {self.text_color}').classes(
-                    'overflow-hidden whitespace-nowrap text-ellipsis flex-1 min-w-0'
-                ).style('display: block;')
-                self.sn_label = ui.label(self.sn_label_text).style(f'color: {self.text_color}').classes(
-                    'overflow-hidden whitespace-nowrap text-ellipsis flex-1 min-w-0'
-                ).style('display: block;')
-
-                if globals.layoutState.show_model == False and self.assigned_drive != None:
-                    self.model_label.set_visibility(False)
-                if globals.layoutState.show_sn == False or self.assigned_drive is None:
-                    self.sn_label.set_visibility(False)
-
-class SmlSSDButton(DriveButton):
-    """Button styled for small SSD drives."""
-
-    def __init__(self, card, button_index, drive_hash) -> None:
-        super().__init__(card, button_index, drive_hash)
-        self.props('flat color="white" align="left" size="11px"').classes(
-            'w-2/3 my-0.5 px-2 p-1 border-solid border-2 truncate'
-        ).style('height: 17%;')
-
-        with self.row_element:
-            self.model_label = ui.label(self.model_label_text).style(f'color: {self.text_color}').classes(
-                'overflow-hidden whitespace-nowrap text-ellipsis flex-1 min-w-0'
-            ).style('display: block;')
-            self.sn_label = ui.label(self.sn_label_text).style(f'color: {self.text_color}').classes(
-                'overflow-hidden whitespace-nowrap text-ellipsis flex-1 min-w-0'
-            ).style('display: block; direction: rtl;')
-
-            if globals.layoutState.show_model == False and self.assigned_drive != None:
-                self.model_label.set_visibility(False)
-            if globals.layoutState.show_sn == False or self.assigned_drive is None:
-                self.sn_label.set_visibility(False)
-
-class StdSSDButton(DriveButton):
-    """Button styled for standard SSD drives."""
-
-    def __init__(self, card, button_index, drive_hash) -> None:
-        super().__init__(card, button_index, drive_hash)
-        self.props('flat color="white" size="11px"').classes(
-            'w-full my-0.5 p-0.5 px-1 border-solid border-2 truncate'
-        ).style('height: 14.9%;')
-
-        with self.row_element:
-            self.model_label = ui.label(self.model_label_text).style(f'color: {self.text_color}').classes(
-                'overflow-hidden whitespace-nowrap text-ellipsis flex-1 min-w-0'
-            ).style('display: block;')
-            self.sn_label = ui.label(self.sn_label_text).style(f'color: {self.text_color}').classes(
-                'overflow-hidden whitespace-nowrap text-ellipsis flex-1 min-w-0'
-            ).style('display: block; direction: rtl;')
-
-            if globals.layoutState.show_model == False and self.assigned_drive != None:
-                self.model_label.set_visibility(False)
-            if globals.layoutState.show_sn == False or self.assigned_drive is None:
-                self.sn_label.set_visibility(False)
-
-class FansRowButton(ui.button):
-    """Button for fan row controls."""
-
-    def __init__(self) -> None:
-        super().__init__()
-        self.selected = False
-
-        with self.classes('h-1/3 w-full border-solid border-2 flex-1 content-center justify-center items-center w-full').props('flat color="white"'):
-            ui.icon('mode_fan').classes('material-symbols-outlined')
-
-class FanRowButtons(ui.element):
-
-    def __init__(self, callback):
-        super().__init__()
-        self.row_Of_Buttons = []
-        with self.classes('row-span-5 w-full'):
-            with ui.element('div').classes('h-full flex flex-col p-3 mx-3 bg-neutral-900'):
-                b1 = FansRowButton().classes('mb-3')
-                b1.on_click(lambda b=b1: callback(b))
-                b2 = FansRowButton().classes('mb-3')
-                b2.on_click(lambda b=b2: callback(b))
-                b3 = FansRowButton()
-                b3.on_click(lambda b=b3: callback(b))
-
-                self.row_Of_Buttons.extend([b1, b2, b3])
-
-class RPMCard(ui.element):
-    """Button for fan row controls."""
-
-    def __init__(self, index) -> None:
-        super().__init__('div')
-
-        with self.classes('px-1 p-1 flex content-center justify-center items-center w-full border-solid border-white rounded-md border-2 bg-neutral-900'):
-            if 1 in globals.powerboardDict:
-                match index:
-                    case 0:
-                        self.RPMLabel = ui.label().bind_text_from(globals.powerboardDict[1], 'row1_rpm', lambda rpm: f'{rpm} RPM')
-                    case 1:
-                        self.RPMLabel = ui.label().bind_text_from(globals.powerboardDict[1], 'row2_rpm', lambda rpm: f'{rpm} RPM')
-                    case 2:
-                        self.RPMLabel = ui.label().bind_text_from(globals.powerboardDict[1], 'row3_rpm', lambda rpm: f'{rpm} RPM')
-            else:
-                ui.label('N/A').classes('text-gray-500 italic')
-
-class WattageCard(ui.element):
-    """Card to show wattage info from powerboard."""
-
-    def __init__(self, index) -> None:
-        super().__init__('div')
-        with self.classes('col-span-3 px-1 p-1 flex content-center justify-center items-center w-full border-solid border-white rounded-md border-2 bg-neutral-900'):
-            match index:
-                case 0:
-                    if 1 in globals.powerboardDict:
-                        self.watt_label = ui.label().bind_text_from(globals.powerboardDict[1], 'watt_sec_1_2', lambda wattage: f'Row 1: {wattage} watts')
-                    else:
-                        self.watt_label = ui.label('N/A').classes('text-gray-500 italic')
-                case 1:
-                    if 1 in globals.powerboardDict:
-                        self.watt_label = ui.label().bind_text_from(globals.powerboardDict[1], 'watt_sec_3_4', lambda wattage: f'Row 2: {wattage} watts')
-                    else:
-                        self.watt_label = ui.label('N/A').classes('text-gray-500 italic')
-                case 2:
-                    if 2 in globals.powerboardDict:
-                        self.watt_label = ui.label().bind_text_from(globals.powerboardDict[2], 'watt_sec_1_2', lambda wattage: f'Row 3: {wattage} watts')
-                    else:
-                        self.watt_label = ui.label('N/A').classes('text-gray-500 italic')
-
-
-class StdPlaceHolderCard(ui.element):
-    """Standard size card representing standard backplanes."""
-
-    def __init__(self, index, backplane: Backplane) -> None:
-        super().__init__('div')
-        self.index = index
-        self.buttons = []
-        self.tabsRight = True
-
-        if globals.layoutState.get_product() == "Hako-Core":
-            if (index % 3 == 1): # 2nd row
-                self.tabsRight = False
-        if globals.layoutState.get_product() == "Hako-Core Mini":
-            if (index % 2 == 1): # 2nd row
-                self.tabsRight = False
-
-        with self.classes(
-            'col-span-3 p-0 flex '
-        ).style('aspect-ratio: 1/1; width: 100%; height: 100%;'):
-            # Will be populated by parent function
-            pass
-
-
-class SmlPlaceHolderCard(ui.element):
-    """Small size card representing small backplanes."""
-
-    def __init__(self, index, backplane) -> None:
-        super().__init__('div')
-        self.index = index
-        self.buttons = []
-        self.tabsRight = True
-
-        if globals.layoutState.get_product() == "Hako-Core":
-            if (index % 3 == 1): # 2nd row
-                self.tabsRight = False
-        if globals.layoutState.get_product() == "Hako-Core Mini":
-            if (index % 2 == 1): # 2nd row
-                self.tabsRight = False
-
-        with self.classes(
-            'col-span-3 p-0 flex h-full'
-        ).style('aspect-ratio: 100/87; width: 100%; max-height: 100%;'):
-            # Will be populated by parent function
-            pass
-
-
-class FadingDropdown(ui.element):
-    """
-    A fully integrated, chainable FadingDropdown component.
-    This version correctly uses inheritance and manual component construction.
-    """
-
-    def __init__(self,
-                 text: str, *,
-                 container_classes: str = 'w-full flex justify-center items-center rounded-xl border border-neutral-600',
-                 button_color: Optional[str] = 'primary',
-                 icon: Optional[str] = None,
-                 ) -> None:
-        """
-        :param text: The text to be displayed on the button.
-        :param container_classes: Default Tailwind classes for the surrounding container div.
-        :param button_props: Quasar props for the underlying button.
-        :param button_color: The color of the button.
-        :param icon: The name of an icon to be displayed on the button.
-        """
-        # 2. We call the parent constructor, defining this component AS a 'div'.
-        super().__init__('div')
-
-        # 'self' is now the container div. We apply the initial classes to it.
-        self.classes(container_classes).style(f'width: 87%;')
-
-        self.is_visible = False
-        self.hide_timer: Optional[ui.timer] = None
-
-        # 3. We build the inner elements directly inside 'self'.
-        with self:
-            # 4. We manually construct the button and menu for full control.
-            self.button = ui.button(text, color=button_color, icon=icon).props('outline color="white"')
-            self.button.classes('opacity-0 transition-opacity duration-300').style('visibility: hidden;')
-
-            with self.button:
-                self.menu = ui.menu().props('fit')
-
-        # Attach event handlers to 'self' (the div) and the menu we created.
-        self.on('mouseover', self._handle_show)
-        self.on('mouseleave', self._handle_hide)
-        self.menu.on('mouseover', self._handle_show)
-        self.menu.on('mouseleave', self._handle_hide)
-
-    def _update_visibility_classes(self) -> None:
-        """Manually update the button's opacity classes based on the current state."""
-        if self.is_visible:
-            self.button.classes(add='opacity-100', remove='opacity-0')
-            self.button.style('visibility: visible;')
-        else:
-            self.button.classes(add='opacity-0', remove='opacity-100')
-            self.button.style('visibility: hidden;')
-
-    def _handle_show(self) -> None:
-        """Show the button and manually trigger the UI update."""
-        if self.hide_timer:
-            self.hide_timer.cancel()
-        self.is_visible = True
-        self._update_visibility_classes()
-
-    def _handle_hide(self) -> None:
-        """Start a timer to hide the button."""
-        if self.hide_timer:
-            self.hide_timer.cancel()
-        self.hide_timer = ui.timer(0.1, self._set_hidden, once=True)
-
-    def _set_hidden(self) -> None:
-        """Set the state to hidden and manually trigger the UI update."""
-        self.is_visible = False
-        self.hide_timer = None
-        self._update_visibility_classes()
-
-class SystemOverview:
-    """Main class to handle the system overview page functionality."""
-
-    def __init__(self):
-        """Initialize the SystemOverview with all necessary state variables."""
-        # Global state variables
-        self.fan_buttons_list = []
-        self.wattage_card_list = []
-        self.slider_list = [None] * 6
-        self.last_button = None
-        self.right_drawer = None
-        self.fan_change_dialog = None
-
-        # Use the global fan control service instance
-        self.fan_control_service = globals.fan_control_service
-
-        # Ensure the fan control service is initialized
-        if self.fan_control_service is None:
-            print("Warning: Fan control service not initialized, initializing now...")
-            globals.initFanControlService()
-            self.fan_control_service = globals.fan_control_service
-
-    def set_slider_value_without_callback(self, slider_index: int, value: float):
-        """Set slider value without triggering the change callback."""
-        if slider_index < len(self.slider_list) and self.slider_list[slider_index]:
-            self.fan_control_service.set_slider_value_without_callback(self.slider_list[slider_index], value)
-
-    def display_full_drive_attributes(self, drive):
-        """Display full drive attributes in a dialog."""
-        with ui.dialog() as attribute_window, ui.card().props('w-full'):
-            ui.table(rows=drive.get_attribute_list(), column_defaults={'align': 'left'}).style('width: 50dvh')
-        attribute_window.open()
-
-    def toggle_drive_buttons(self, button):
-        """Toggle selection state of drive buttons."""
-        if button.selected:  # If selected, deselect and change to white
-            button.classes('border-white', remove='border-[#ffdd00]')
-            button.selected = False
-        else:  # If deselected, select and change to yellow
-            button.classes('border-[#ffdd00]', remove='border-white')
-            button.selected = True
-
-    async def toggle_fan_buttons(self):
-        """Toggle selection state of fan buttons."""
-        for button in self.fan_buttons_list:
-            if button.selected:  # If selected, deselect and change to white
-                button.classes('border-white', remove='border-[#ffdd00]')
-                button.selected = False
-                self.last_button = button
-            else:  # If deselected, select and change to yellow
-                button.classes('border-[#ffdd00]', remove='border-white')
-                button.selected = True
-
-    async def request_update_fan_speed(self):
-        """Request fan speed update with semaphore protection."""
-        await self.fan_control_service.request_update_fan_speed(self.slider_list)
-
-    async def request_update_auxiliary_fan_speed(self):
-        """Request auxiliary fan speed update with UI queue protection for second powerboard."""
-        await self.fan_control_service.request_update_auxiliary_fan_speed(self.slider_list)
-
-    async def set_fan_speed(self):
-        """Set and save fan speed for both powerboards."""
-        await self.fan_control_service.set_fan_speed(self.slider_list)
-
-    async def dialog_handler_discard(self):
-        """Handle discarding fan speed changes for both powerboards."""
-        await self.fan_control_service.dialog_handler_discard(
-            self.slider_list,
-            self.request_update_fan_speed,
-            self.request_update_auxiliary_fan_speed
-        )
-
-    async def select_fans(self, button):
-        """Handle fan selection and drawer display."""
-        if self.last_button is None:  # Initial click
-            await self.toggle_fan_buttons()
-            self.right_drawer.show()
-            self.last_button = button
-        elif self.last_button in self.fan_buttons_list:  # Fan button clicked
-            await self.toggle_fan_buttons()
-            self.right_drawer.hide()
-            self.last_button = None
-            return
-        else:  # Last button was a drive
-            self.toggle_drive_buttons(self.last_button)
-            await self.toggle_fan_buttons()
-            self.last_button = button
-
-        self.setup_fan_drawer()
-
-    def display_profile_sensors(self, profile_name: str, container_classes: str = ''):
-        """Display temperature sensors and their current values for a given profile."""
-        if not globals.fan_profile_service:
-            return
-
-        profile = globals.fan_profile_service.get_profile_by_name(profile_name)
-        if not profile:
-            return
-
-        # Get all curves from the profile
-        curves = profile.get_all_curves()
-        sensors_displayed = set()  # Track which sensors we've already displayed
-
-        # Helper function to format sensor display names
-        def format_sensor_display_name(sensor_name):
-            """Format sensor name for display (remove 'Drives.' prefix for cleaner display)."""
-            if sensor_name.startswith('Drives.'):
-                return sensor_name[7:]  # Remove "Drives." prefix for display
-            return sensor_name
-
-        for curve_id, curve in curves.items():
-            if curve.sensor and curve.sensor not in sensors_displayed:
-                sensors_displayed.add(curve.sensor)
-
-                # Display sensor info with dynamically updating temperature
-                with ui.element('div').classes(container_classes):
-                    with ui.row().classes('w-full items-center justify-between text-sm text-gray-300'):
-                        ui.label(f"{format_sensor_display_name(curve.sensor)}").classes('flex-grow')
-
-                        # Create a label that updates dynamically
-                        temp_label = ui.label("N/A").classes('font-mono')
-
-                        # Function to update temperature
-                        def update_temp(sensor_name=curve.sensor, label=temp_label):
-                            try:
-                                current_temp = globals.fan_profile_service.get_sensor_temperature(sensor_name) if globals.fan_profile_service else None
-                                temp_display = globals.format_temperature(current_temp) if current_temp is not None else "N/A"
-                                label.set_text(temp_display)
-                            except Exception as e:
-                                label.set_text("Error")
-
-                        # Initial update
-                        update_temp()
-
-                        # Set up timer to update every 3 seconds
-                        ui.timer(3.0, update_temp)
-
-        # If no sensors were displayed (all curves have no sensors assigned), show "No sensors" message
-        if not sensors_displayed:
-            with ui.element('div').classes(container_classes):
-                with ui.row().classes('w-full items-center justify-between text-sm text-gray-300'):
-                    ui.label("No sensors").classes('flex-grow italic')
-                    ui.label("N/A").classes('font-mono italic')
-
-    def setup_fan_drawer(self):
-        """Set up the fan control drawer."""
-        with self.right_drawer:
-            self.right_drawer.clear()
-
-            if not globals.powerboardDict:
-                with ui.row().classes('w-full justify-center p-12'):
-                    ui.label('No powerboards detected.').classes('text-gray-500 italic')
-                return
-
-            # Get available fan profiles
-            profile_options = self.fan_control_service.get_fan_profile_options()
-
-            if 1 in globals.powerboardDict:  # Display fan speeds
-                # Get current fan wall states
-                wall_1 = self.fan_control_service.fan_walls.get(1)
-                wall_2 = self.fan_control_service.fan_walls.get(2)
-                wall_3 = self.fan_control_service.fan_walls.get(3)
-
-                # Fan Wall 1
-                with ui.row().classes('w-full items-center justify-between px-5 mt-5'):
-                    ui.label('Fan Wall 1').tooltip('Hidden fan header hidden under first powerboard.')
-                    manual_checkbox_1 = ui.checkbox('Manual', value=wall_1.manual).classes('text-sm')
-
-                with ui.element('div').classes('px-5 pt-4 w-full'):
-                    self.slider_list[0] = ui.slider(
-                        min=20, max=100
-                    ).props('label-always')
-                    self.slider_list[0].bind_value(self.fan_control_service.fan_walls[1], 'current_speed')
-                    self.slider_list[0].set_enabled(wall_1.manual)  # Enabled based on manual state
-
-                # Profile selection for Fan Wall 1 - hide when manual mode is enabled
-                profile_container_1 = ui.element('div').classes('px-5 pb-2 w-full')
-                with profile_container_1:
-                    profile_select_1 = ui.select(
-                        options=profile_options,
-                        label='Fan Profile',
-                        value=wall_1.assigned_profile if wall_1 and wall_1.assigned_profile in profile_options else profile_options[0]
-                    ).classes('w-full')
-
-                    profile_select_1.set_enabled(not (wall_1.manual if wall_1 else True))  # Enabled based on manual state
-
-                # Hide/show profile container based on manual state
-                if wall_1 and wall_1.manual:
-                    profile_container_1.set_visibility(False)
-
-                # Display selected temperature sensors and values for Fan Wall 1
-                if wall_1 and wall_1.assigned_profile and wall_1.assigned_profile != 'None' and not wall_1.manual:
-                    self.display_profile_sensors(wall_1.assigned_profile, 'px-5 pb-2 w-full')
-
-                # Connect checkbox to slider/profile for Fan Wall 1
-                def toggle_fan_wall_1(e):
-                    self.slider_list[0].set_enabled(e.value)
-                    profile_select_1.set_enabled(not e.value)
-                    profile_container_1.set_visibility(not e.value)  # Hide when manual, show when profile mode
-
-                    # Update fan wall service
-                    self.fan_control_service.set_manual_mode(1, e.value)
-
-                    # When manual is unchecked, assign the first available fan profile
-                    if not e.value and profile_options:
-                        first_profile = profile_options[0]
-                        profile_select_1.set_value(first_profile)
-                        self.fan_control_service.assign_profile_to_wall(1, first_profile)
-
-                    # Refresh drawer to update sensor displays
-                    self.setup_fan_drawer()
-
-                manual_checkbox_1.on_value_change(toggle_fan_wall_1)
-
-                # Handle profile selection for Fan Wall 1
-                def on_profile_select_1(e):
-                    if not manual_checkbox_1.value:
-                        self.fan_control_service.assign_profile_to_wall(1, e.value)
-                        # Refresh drawer to update sensor displays
-                        self.setup_fan_drawer()
-
-                profile_select_1.on_value_change(on_profile_select_1)
-
-                ui.separator()
-
-                # Fan Wall 2
-                with ui.row().classes('w-full items-center justify-between px-5 mb-2'):
-                    ui.label('Fan Wall 2').tooltip('Hidden fan header hidden under first powerboard.')
-                    manual_checkbox_2 = ui.checkbox('Manual', value=wall_2.manual if wall_2 else True).classes('text-sm')
-
-                with ui.element('div').classes('px-5 pt-1 w-full'):
-                    self.slider_list[1] = ui.slider(
-                        min=20, max=100,
-                    ).props('label-always')
-                    self.slider_list[1].bind_value(self.fan_control_service.fan_walls[2], 'current_speed')
-                    self.slider_list[1].set_enabled(wall_2.manual if wall_2 else True)  # Enabled based on manual state
-
-                # Profile selection for Fan Wall 2 - hide when manual mode is enabled
-                profile_container_2 = ui.element('div').classes('px-5 pb-2 w-full')
-                with profile_container_2:
-                    profile_select_2 = ui.select(
-                        options=profile_options,
-                        label='Fan Profile',
-                        value=wall_2.assigned_profile if wall_2 and wall_2.assigned_profile in profile_options else profile_options[0]
-                    ).classes('w-full')
-                    profile_select_2.set_enabled(not (wall_2.manual if wall_2 else True))  # Enabled based on manual state
-
-                # Hide/show profile container based on manual state
-                if wall_2 and wall_2.manual:
-                    profile_container_2.set_visibility(False)
-
-                # Display selected temperature sensors and values for Fan Wall 2
-                if wall_2 and wall_2.assigned_profile and wall_2.assigned_profile != 'None' and not wall_2.manual:
-                    self.display_profile_sensors(wall_2.assigned_profile, 'px-5 pb-2 w-full')
-
-                # Connect checkbox to slider/profile for Fan Wall 2
-                def toggle_fan_wall_2(e):
-                    self.slider_list[1].set_enabled(e.value)
-                    profile_select_2.set_enabled(not e.value)
-                    profile_container_2.set_visibility(not e.value)  # Hide when manual, show when profile mode
-
-                    # Update fan wall service
-                    self.fan_control_service.set_manual_mode(2, e.value)
-
-                    # When manual is unchecked, assign the first available fan profile
-                    if not e.value and profile_options:
-                        first_profile = profile_options[0]
-                        profile_select_2.set_value(first_profile)
-                        self.fan_control_service.assign_profile_to_wall(2, first_profile)
-
-                    # Refresh drawer to update sensor displays
-                    self.setup_fan_drawer()
-
-                manual_checkbox_2.on_value_change(toggle_fan_wall_2)
-
-                # Handle profile selection for Fan Wall 2
-                def on_profile_select_2(e):
-                    if not manual_checkbox_2.value:
-                        self.fan_control_service.assign_profile_to_wall(2, e.value)
-                        # Refresh drawer to update sensor displays
-                        self.setup_fan_drawer()
-
-                profile_select_2.on_value_change(on_profile_select_2)
-
-                ui.separator()
-
-                # Fan Wall 3
-                with ui.row().classes('w-full items-center justify-between px-5 mb-2'):
-                    ui.label('Fan Wall 3').tooltip('Exposed fan headers on the first powerboard.')
-                    manual_checkbox_3 = ui.checkbox('Manual', value=wall_3.manual if wall_3 else True).classes('text-sm')
-
-                with ui.element('div').classes('px-5 pt-1 w-full'):
-                    self.slider_list[2] = ui.slider(
-                        min=20, max=100
-                    ).props('label-always')
-                    self.slider_list[2].bind_value(self.fan_control_service.fan_walls[3], 'current_speed')
-                    self.slider_list[2].set_enabled(wall_3.manual if wall_3 else True)  # Enabled based on manual state
-
-                # Profile selection for Fan Wall 3 - hide when manual mode is enabled
-                profile_container_3 = ui.element('div').classes('px-5 pb-2 w-full')
-                with profile_container_3:
-                    profile_select_3 = ui.select(
-                        options=profile_options,
-                        label='Fan Profile',
-                        value=wall_3.assigned_profile if wall_3 and wall_3.assigned_profile in profile_options else profile_options[0]
-                    ).classes('w-full')
-                    profile_select_3.set_enabled(not (wall_3.manual if wall_3 else True))  # Enabled based on manual state
-
-                # Hide/show profile container based on manual state
-                if wall_3 and wall_3.manual:
-                    profile_container_3.set_visibility(False)
-
-                # Display selected temperature sensors and values for Fan Wall 3
-                if wall_3 and wall_3.assigned_profile and wall_3.assigned_profile != 'None' and not wall_3.manual:
-                    self.display_profile_sensors(wall_3.assigned_profile, 'px-5 pb-2 w-full')
-
-                # Connect checkbox to slider/profile for Fan Wall 3
-                def toggle_fan_wall_3(e):
-                    self.slider_list[2].set_enabled(e.value)
-                    profile_select_3.set_enabled(not e.value)
-                    profile_container_3.set_visibility(not e.value)  # Hide when manual, show when profile mode
-
-                    # Update fan wall service
-                    self.fan_control_service.set_manual_mode(3, e.value)
-
-                    # When manual is unchecked, assign the first available fan profile
-                    if not e.value and profile_options:
-                        first_profile = profile_options[0]
-                        profile_select_3.set_value(first_profile)
-                        self.fan_control_service.assign_profile_to_wall(3, first_profile)
-
-                    # Refresh drawer to update sensor displays
-                    self.setup_fan_drawer()
-
-                manual_checkbox_3.on_value_change(toggle_fan_wall_3)
-
-                # Handle profile selection for Fan Wall 3
-                def on_profile_select_3(e):
-                    if not manual_checkbox_3.value:
-                        self.fan_control_service.assign_profile_to_wall(3, e.value)
-                        # Refresh drawer to update sensor displays
-                        self.setup_fan_drawer()
-
-                profile_select_3.on_value_change(on_profile_select_3)
-
-                ui.separator()
-
-
-            if 2 in globals.powerboardDict:  # Display auxiliary fan control
-                pb: Powerboard = globals.powerboardDict[2]
-                # Get current saved auxiliary fan speed from powerboard 2
-                aux_pwm_tuple = pb.get_saved_fan_pwm()
-                aux_pwm = aux_pwm_tuple[2]  # Use row 3 as the auxiliary speed
-
-                # Get auxiliary fan wall state
-                wall_aux = self.fan_control_service.fan_walls.get(4)
-
-                # Auxiliary Fans
-                with ui.row().classes('w-full items-center justify-between px-5 mb-2'):
-                    ui.label('Auxiliary Fans').tooltip('Fan headers on the second powerboard.')
-                    manual_checkbox_aux = ui.checkbox('Manual', value=wall_aux.manual if wall_aux else True).classes('text-sm')
-
-                with ui.element('div').classes('px-5 pt-1 w-full'):
-                    self.slider_list[3] = ui.slider(
-                        min=20, max=100
-                    ).props('label-always')
-                    self.slider_list[3].bind_value(self.fan_control_service.fan_walls[4], 'current_speed')
-                    self.slider_list[3].set_enabled(wall_aux.manual if wall_aux else True)  # Enabled based on manual state
-
-                # Profile selection for Auxiliary Fans - hide when manual mode is enabled
-                profile_container_aux = ui.element('div').classes('px-5 pb-2 w-full')
-                with profile_container_aux:
-                    profile_select_aux = ui.select(
-                        options=profile_options,
-                        label='Fan Profile',
-                        value=wall_aux.assigned_profile if wall_aux and wall_aux.assigned_profile in profile_options else profile_options[0]
-                    ).classes('w-full')
-                    profile_select_aux.set_enabled(not (wall_aux.manual if wall_aux else True))  # Enabled based on manual state
-
-                # Hide/show profile container based on manual state
-                if wall_aux and wall_aux.manual:
-                    profile_container_aux.set_visibility(False)
-
-                # Display selected temperature sensors and values for Auxiliary Fans
-                if wall_aux and wall_aux.assigned_profile and wall_aux.assigned_profile != 'None' and not wall_aux.manual:
-                    self.display_profile_sensors(wall_aux.assigned_profile, 'px-5 pb-2 w-full')
-
-                # Connect checkbox to slider/profile for Auxiliary Fans
-                def toggle_auxiliary_fans(e):
-                    self.slider_list[3].set_enabled(e.value)
-                    profile_select_aux.set_enabled(not e.value)
-                    profile_container_aux.set_visibility(not e.value)  # Hide when manual, show when profile mode
-
-                    # Update auxiliary fan wall service
-                    self.fan_control_service.set_manual_mode(4, e.value)
-
-                    # When manual is unchecked, assign the first available fan profile
-                    if not e.value and profile_options:
-                        first_profile = profile_options[0]
-                        profile_select_aux.set_value(first_profile)
-                        self.fan_control_service.assign_profile_to_wall(4, first_profile)
-
-                    # Refresh drawer to update sensor displays
-                    self.setup_fan_drawer()
-
-                manual_checkbox_aux.on_value_change(toggle_auxiliary_fans)
-
-                # Handle profile selection for Auxiliary Fans
-                def on_profile_select_aux(e):
-                    if not manual_checkbox_aux.value:
-                        self.fan_control_service.assign_profile_to_wall(4, e.value)
-                        # Refresh drawer to update sensor displays
-                        self.setup_fan_drawer()
-
-                profile_select_aux.on_value_change(on_profile_select_aux)
-
-                ui.separator()
-
-    def display_drive_attributes(self, button: DriveButton):
-        """Display drive attributes in the right drawer."""
-        self.right_drawer.clear()
-
-        with self.right_drawer:
-            columns = [
-                {'name': 'attribute', 'label': 'Attribute', 'field': 'attribute', 'required': True, 'align': 'left'},
-                {'name': 'value', 'label': 'Value', 'field': 'value', 'required': True, 'align': 'right'},
-            ]
-
-            d = button.assigned_drive
-            rows = [
-                {'attribute': 'Model', 'value': d.model},
-                {'attribute': 'SN', 'value': d.serial_num},
-                {'attribute': 'Firmware', 'value': d.firmware_ver},
-                {'attribute': 'Capacity', 'value': d.capacity},
-                {'attribute': 'Rotation Speed', 'value': d.rotate_rate},
-                {'attribute': 'Power On Time', 'value': d.on_time},
-                {'attribute': 'Start Stop Count', 'value': d.power_cycle},
-                {'attribute': 'Temp', 'value': globals.format_temperature(d.temp)}
-            ]
-
-            with ui.item().props('clickable v-ripple').classes('w-full bg-[#ffdd00]').on(
-                'mouseenter', lambda: edit_icon.set_visibility(True)
-            ).on('mouseleave', lambda: edit_icon.set_visibility(False)):
-                with ui.item_section():
-                    ui.item_label(d.model).style('color: black')
-                with ui.item_section().props('avatar'):
-                    edit_icon = ui.icon('edit').props('color=black').classes('material-symbols-outlined')
-                    edit_icon.set_visibility(False)
-                with ui.menu().props('fit'):
-                    ui.menu_item('Remove drive', lambda: button.clear_drive())
-
-            ui.table(columns=columns, rows=rows, row_key='attribute').classes('w-full')
-            with ui.element('dive').classes('w-full px-4'):
-                ui.button(
-                    "Show All",
-                    icon='open_in_new',
-                    on_click=lambda: self.display_full_drive_attributes(d)
-                ).classes('w-full border-solid border-2 border-[#ffdd00]').props('flat color="white"')
-
-    async def select_drive(self, button: DriveButton):
-        """Handle drive selection and drawer display."""
-        if self.last_button is None:  # Initial click
-            self.toggle_drive_buttons(button)
-            self.right_drawer.show()
-            self.last_button = button
-        elif self.last_button in self.fan_buttons_list:  # Last click was fans
-            await self.toggle_fan_buttons()
-            self.toggle_drive_buttons(button)
-            self.last_button = button
-        elif self.last_button == button:  # Same button clicked, deselect
-            self.toggle_drive_buttons(button)
-            self.right_drawer.hide()
-            self.last_button = None
-        else:  # General switching selection
-            self.toggle_drive_buttons(self.last_button)
-            self.toggle_drive_buttons(button)
-            self.last_button = button
-
-        if button.assigned_drive is None:  # No drive assigned, display options
-            self.setup_drive_assignment_drawer(button)
-        else:
-            self.display_drive_attributes(button)
-
-    def setup_drive_assignment_drawer(self, button: DriveButton):
-        """Set up the drive assignment drawer."""
-        with self.right_drawer:
-            self.right_drawer.clear()
-
-            with ui.item().classes('w-full bg-[#ffdd00]'):
-                with ui.item_section():
-                    ui.item_label("Assign Drive").style('color: black')
-            with ui.element('div').classes('p-4 w-full'):
-                ui.select(
-                    label="Select or search drive",
-                    options=[
-                        globals.drivesList[k].model + ' (' + globals.drivesList[k].serial_num + ')'
-                        for k in globals.drivesList
-                    ],
-                    with_input=True,
-                    on_change=lambda e: (
-                        button.assign_drive(e.value),
-                        globals.layoutState.insert_drive(button.card, e.value, button.button_index),
-                        self.display_drive_attributes(button)
-                    )
-                ).classes('w-full')
-
-    def setup_backplane_buttons(self, card, backplane: Backplane, index):
-        """Set up buttons for different backplane types."""
-        card.clear()
-        cage = "" # Can be default or reversed
-        backplane_type = backplane.product
-        if (card.tabsRight == False): # If even, 2nd row, use other cage orientation
-            cage = "-rotated"
-
-        # Get chassis orientation to determine button order for SML2+2
-        orientation = globals.layoutState.get_chassis_orientation()
-
-        # Configure button order for SML2+2 based on orientation
-        if orientation == "inverted":
-            # Inverted: SSD buttons on top (positions 0,1), HDD buttons on bottom (positions 2,3)
-            sml_button_order = [SmlSSDButton, SmlSSDButton, HDDButton, HDDButton]
-        else:
-            # Normal: HDD buttons on top (positions 0,1), SSD buttons on bottom (positions 2,3)
-            sml_button_order = [HDDButton, HDDButton, SmlSSDButton, SmlSSDButton]
-
-        backplane_configs = {
-            "STD4HDD": {
-                "buttons": 4,
-                "button_class": HDDButton,
-                "layout": "single_column"
-            },
-            "STD12SSD": {
-                "buttons": 12,
-                "button_class": StdSSDButton,
-                "layout": "two_column"
-            },
-            "SML2+2": {
-                "buttons": 4,
-                "button_class": sml_button_order,
-                "layout": "mixed"
-            }
-        }
-
-        config = backplane_configs.get(backplane_type)
-        if not config:
-            return
-
-        with card:
-            if config["layout"] == "single_column":
-                with ui.element('div').classes(f'f-shape{cage} h-full flex items-center justify-center p-1'):
-                    with ui.element('col').classes('col h-full'):
-                        for i in range(config["buttons"]):
-                            button = config["button_class"](card, i, backplane.drives_hashes[i])
-                            button.on_click_handler = self.select_drive
-                            button.on('click', lambda b=button: self.select_drive(b))
-                            card.buttons.append(button.classes('truncate'))
-
-                    ui.element('div').classes(f'extension-patch patch-top-arm-bottom{cage}')
-                    ui.element('div').classes(f'extension-patch patch-mid-arm-top{cage}')
-                    ui.element('div').classes(f'extension-patch patch-mid-arm-bottom{cage}')
-
-            elif config["layout"] == "two_column":
-                with ui.element('div').classes(f'f-shape{cage} grid grid-cols-2 gap-1 flex items-center justify-center h-full p-1'):
-                    with ui.element('col1').classes('col-span-1 h-full'):
-                        for i in range(6):
-                            button = config["button_class"](card, i, backplane.drives_hashes[i])
-                            button.on_click_handler = self.select_drive
-                            button.on('click', lambda b=button: self.select_drive(b))
-                            card.buttons.append(button.classes('truncate'))
-                    with ui.element('col2').classes('col-span-1 h-full'):
-                        for i in range(6, 12):
-                            button = config["button_class"](card, i, backplane.drives_hashes[i])
-                            button.on_click_handler = self.select_drive
-                            button.on('click', lambda b=button: self.select_drive(b))
-                            card.buttons.append(button.classes('truncate'))
-
-                    ui.element('div').classes(f'extension-patch patch-top-arm-bottom{cage}')
-                    ui.element('div').classes(f'extension-patch patch-mid-arm-top{cage}')
-                    ui.element('div').classes(f'extension-patch patch-mid-arm-bottom{cage}')
-
-            elif config["layout"] == "mixed":
-                with ui.element('div').classes(f'f-shape{cage} h-full flex items-center justify-center p-1'):
-                    with ui.element('col').classes('col h-full flex justify-center'):
-                        for i in range(4):
-                            button_class = config["button_class"][i]
-                            button = button_class(card, i, backplane.drives_hashes[i])
-                            button.on_click_handler = self.select_drive
-                            button.on('click', lambda b=button: self.select_drive(b))
-                            if button_class == SmlSSDButton:  # SSD buttons
-                                button.props('no-wrap')
-                            else: # HDD buttons
-                                button.style('height: 28%;')
-                            card.buttons.append(button)
-
-                    ui.element('div').classes(f'extension-patch patch-top-arm-bottom{cage}')
-                    ui.element('div').classes(f'extension-patch patch-mid-arm-top{cage}')
-                    ui.element('div').classes(f'extension-patch patch-mid-arm-bottom{cage}')
-
-            with ui.context_menu():
-                ui.menu_item(
-                    'Remove Backplane',
-                    on_click=lambda: (
-                        globals.layoutState.remove_backplane(card),
-                        self.add_backplane_button(card, card.__class__)
-                    )
-                )
-
-    def add_backplane_button(self, card, card_class):
-        """Add backplane selection button to empty card."""
-        card.clear()
-        element_justified = ""
-        if (card.tabsRight == False): # If even, 2nd row, use other cage orientation
-                element_justified = " justify-content:end;"
-        # Clear any selected buttons
-        for button in card.buttons:
-            if button.selected:
-                self.last_button = None
-                self.right_drawer.hide()
-        card.buttons.clear()
-
-<<<<<<< HEAD
-        # Get chassis orientation to determine backplane options
-        orientation = globals.layoutState.get_chassis_orientation()
-        chassis_type = globals.layoutState.get_product()
-
-        # Determine if this card should show standard options based on orientation and position
-        if orientation == "normal":
-            # Normal orientation: use original card class logic
-            show_standard_options = (card_class == StdPlaceHolderCard)
-        else:
-            # Inverted orientation: swap only the top and bottom rows
-            if chassis_type == "Hako-Core":
-                if card.index in {0, 1, 2}:  # Top row - give 2+2 options (was standard)
-                    show_standard_options = False
-                elif card.index in {9, 10, 11}:  # Bottom row - give standard options (was 2+2)
-                    show_standard_options = True
-                else:  # All middle positions (3,4,5,6,7,8) - keep original standard options
-                    show_standard_options = True
-            elif chassis_type == "Hako-Core Mini":
-                if card.index in {0, 1}:  # Top row - give 2+2 options (was standard)
-                    show_standard_options = False
-                elif card.index in {6, 7}:  # Bottom row - give standard options (was 2+2)
-                    show_standard_options = True
-                else:  # All middle positions (2,3,4,5) - keep original standard options
-                    show_standard_options = True
-            else:
-                # Fallback to original logic
-                show_standard_options = (card_class == StdPlaceHolderCard)
-
-=======
->>>>>>> 30dda7ba
-        with card.style(f'{element_justified}'):
-            with FadingDropdown('Add Backplane', icon='add').menu:
-                if show_standard_options:
-                    # Show standard backplane options (4 HDD, 12 SSD)
-                    ui.menu_item(
-                        '4 HDD Backplane',
-                        on_click=lambda: self.setup_backplane_buttons(
-                            card,
-                            globals.layoutState.insert_backplane(card, "STD4HDD"),
-                            card.index
-                        )
-                    )
-                    ui.menu_item(
-                        '12 SSD Backplane',
-                        on_click=lambda: self.setup_backplane_buttons(
-                            card,
-                            globals.layoutState.insert_backplane(card, "STD12SSD"),
-                            card.index
-                        )
-                    )
-                else:
-                    # Show small backplane options (2+2 only)
-                    ui.menu_item(
-                        '2+2 Backplane',
-                        on_click=lambda: self.setup_backplane_buttons(
-                            card,
-                            globals.layoutState.insert_backplane(card, "SML2+2"),
-                            card.index
-                        )
-                    )
-
-    def create_chassis_layout(self, card: ui.element, chassis_type: str):
-        """Create chassis layout based on type."""
-        if globals.layoutState.get_product() is None:
-            globals.layoutState.set_product(chassis_type)
-
-        card.clear()
-        self.fan_buttons_list.clear()
-        self.wattage_card_list.clear()
-
-        layout_configs = {
-            "Hako-Core": {
-                "grid_cols": 12,
-                "fan_buttons": 3,
-                "wattage_cards": 3,
-                "std_cards": 9,
-                "sml_cards": 3
-            },
-            "Hako-Core Mini": {
-                "grid_cols": 8,
-                "fan_buttons": 2,
-                "wattage_cards": 2,
-                "std_cards": 6,
-                "sml_cards": 2
-            }
-        }
-
-        config = layout_configs[chassis_type]
-
-        # Create a grid container inside the card element
-        with card:
-            with ui.element('div').classes(
-                f'grid grid-cols-{config["grid_cols"]} gap-0'
-            ).style('height: 98.9dvh; width: 70dvw; min-width: 1200px; min-height: 800px; grid-template-rows: 4% 25% 25% 25% 21%;') as grid_container:
-                # Use the grid container for the rest of the method
-
-                # Create fan buttons and wattage cards in the proper order
-                for i in range(2):
-                    RPMCard(i)
-                    if i < config["wattage_cards"]:
-                        self.wattage_card_list.append(WattageCard(i))
-
-                if config["fan_buttons"] == 3:
-                    self.wattage_card_list.append(WattageCard(2))
-                    RPMCard(2)
-
-                # Create backplane cards
-                if not globals.layoutState.is_empty():
-                    backplane_list = globals.layoutState.get_backplanes()
-
-                    # Standard cards
-                    for i, bp in enumerate(backplane_list[:config["std_cards"]]):
-                        if i < 2: # insert fan div for first part
-                            row1 = FanRowButtons(self.select_fans)
-                            self.fan_buttons_list.extend(row1.row_Of_Buttons)
-                        card_widget = StdPlaceHolderCard(i, bp)
-                        if bp:
-                            self.setup_backplane_buttons(card_widget, bp, i)
-                        else:
-                            self.add_backplane_button(card_widget, StdPlaceHolderCard)
-
-                        if i == 2 and chassis_type == "Hako-Core":  # Reversed for the last one
-                            row2_3 = FanRowButtons(self.select_fans)
-                            self.fan_buttons_list.extend(row2_3.row_Of_Buttons)
-
-
-                    # Small cards
-                    start_idx = 9 if chassis_type == "Hako-Core" else 6
-                    for i, bp in enumerate(backplane_list[start_idx:start_idx + config["sml_cards"]]):
-                        card_widget = SmlPlaceHolderCard(i + start_idx, bp)
-                        if bp:
-                            self.setup_backplane_buttons(card_widget, bp, i + start_idx)
-                        else:
-                            self.add_backplane_button(card_widget, SmlPlaceHolderCard)
-                else:
-                    # Create empty cards
-                    for i in range(config["std_cards"]):
-                        if i < 2: # insert fan div for first part
-                            row1 = FanRowButtons(self.select_fans)
-                            self.fan_buttons_list.extend(row1.row_Of_Buttons)
-                        card_widget = StdPlaceHolderCard(i, None)
-                        self.add_backplane_button(card_widget, StdPlaceHolderCard)
-                        if i == 2 and chassis_type == "Hako-Core":  # Reversed for the last one
-                            row2_3 = FanRowButtons(self.select_fans)
-                            self.fan_buttons_list.extend(row2_3.row_Of_Buttons)
-                    for i in range(config["sml_cards"]):
-                        card_widget = SmlPlaceHolderCard(i + (9 if chassis_type == "Hako-Core" else 6), None)
-                        self.add_backplane_button(card_widget, SmlPlaceHolderCard)
-
-    def show_chassis_selection_dialog(self, main_content):
-        """Show a dialog for chassis selection."""
-        with ui.dialog().props('persistent') as chassis_dialog, ui.card().classes('p-6'):
-            ui.label('Select Chassis').classes('text-2xl font-bold mb-4')
-            with ui.row().classes('w-full justify-center gap-4'):
-                def select_hako_core():
-                    chassis_dialog.close()
-                    # Force UI update after closing dialog
-                    self.create_chassis_layout(main_content, "Hako-Core")
-
-                def select_hako_core_mini():
-                    chassis_dialog.close()
-                    self.create_chassis_layout(main_content, "Hako-Core Mini")
-
-                ui.button(
-                    'Hako-Core',
-                    on_click=select_hako_core
-                ).classes('border-solid border-2 border-[#ffdd00] px-8 py-4').props('flat color="white"')
-
-                ui.button(
-                    'Hako-Core Mini',
-                    on_click=select_hako_core_mini
-                ).classes('border-solid border-2 border-[#ffdd00] px-8 py-4').props('flat color="white"')
-
-        chassis_dialog.open()
-
-    def create_ui(self):
-        """Create the main UI."""
-        with page_layout.frame('System Overview'):
-            with ui.element('div').classes('flex w-full').style('justify-content: safe center;'):
-                with ui.element('div').classes('pseudo-extend') as main_content:
-                    current_chassis = globals.layoutState.get_product()
-
-                    if current_chassis is None:
-                        # Show chassis selection dialog
-                        self.show_chassis_selection_dialog(main_content)
-                    elif current_chassis in ["Hako-Core", "Hako-Core Mini"]:
-                        self.create_chassis_layout(main_content, current_chassis)
-
-            # Create drawers and dialogs
-            self.right_drawer = ui.right_drawer(value=False, fixed=True).style().props(
-                'bordered width="490"'
-            ).classes('p-0')
-
-            with ui.dialog() as self.fan_change_dialog, ui.card():
-                ui.label('Apply changes?')
-                ui.button(
-                    'Apply',
-                    on_click=lambda: self.fan_change_dialog.submit("Apply")
-                ).on_click(self.set_fan_speed)
-                ui.button(
-                    'Discard',
-                    on_click=lambda: self.fan_change_dialog.submit("Discard")
-                ).on_click(self.dialog_handler_discard)
-
-@require_auth
-def overviewPage():
-    """Page with helper-functions that interact with the powerboard and use smartctl to display GUI.
-
-    The powerboard is an object that gets refreshed every 3 seconds for new values and the respective
-    UI elements are updated. During the refresh, the powerboard is unable to take commands for 2 seconds.
-    Fan control commands are queued if the powerboard is busy. A toast notification will popup indicating
-    a fan command has been executed.
-
-    The drive information is taken from smartctl commands so S.M.A.R.T. must be enabled on the drives to
-    be shown.
-    """
-    # Set up static file serving for CSS
-    app.add_static_files('/css', 'css')
-
-    # Add CSS file references
-    ui.add_head_html('<link rel="stylesheet" type="text/css" href="/css/f-shape.css">')
-    ui.add_head_html('<link rel="stylesheet" type="text/css" href="/css/f-shape-rotated.css">')
-    ui.add_head_html('<link rel="stylesheet" type="text/css" href="/css/pseudo-extend.css">')
-
-    overview = SystemOverview()
-    overview.create_ui()
+from typing import Optional
+from nicegui import app, ui, run
+from authentication import require_auth
+from powerboard import Powerboard
+from foundry_state import Chassis, Backplane, Drive
+import xxhash
+import page_layout
+import globals
+
+class DriveButton(ui.button):
+    """Custom button class used to select and display drives.
+
+    When a drive button is clicked, it gives the option to assign a drive if there is none.
+    Once assigned, clicking on the drive will display basic data on the right drawer.
+    Clicking VIEW ALL will pop up a window with raw smartctl data values if there are any.
+    Each button is a child of a card element that represents a backplane.
+    """
+
+    def __init__(self, card, button_index, drive_hash) -> None:
+        super().__init__()
+        self.selected = False
+        self.card = card
+        self.button_index = button_index
+
+        with self:
+            with ui.row().classes('items-center gap-2 w-full overflow-hidden') as self.row_element:
+                if drive_hash is None or drive_hash not in globals.drivesList:
+                    self.assigned_drive = None
+                    self.temp_label = ui.label().classes('flex-shrink-0 text-xs')
+                    self.temp_label.set_visibility(False)
+                    self.model_label_text = "----Empty----"
+                    self.sn_label_text = ""
+                    self.text_color = "gray"
+                else:
+                    self.assigned_drive: Drive = globals.drivesList.get(drive_hash)
+                    self.temp_label = ui.label().bind_text_from(self.assigned_drive, 'temp', lambda temp: globals.format_temperature(temp)).classes('flex-shrink-0')
+                    self.model_label_text = self.assigned_drive.model
+                    self.sn_label_text = self.assigned_drive.serial_num
+                    self.text_color = "white"
+
+        # This will be set by the parent function
+        self.on_click_handler = None
+
+    def assign_drive(self, selection):
+        """Assign a drive to this button from selection string."""
+        sn = selection.split()[-1][1:-1]
+        drive_hash = xxhash.xxh3_64(sn).intdigest()
+        self.assigned_drive = globals.drivesList[drive_hash]
+
+        if globals.layoutState.show_model == True:
+            self.model_label.style('color: white')
+            self.model_label.set_text(self.assigned_drive.model)
+        else:
+            self.model_label.set_visibility(False)
+        if globals.layoutState.show_sn == True:
+            self.sn_label.set_visibility(True)
+            self.sn_label.style('color: white')
+            self.sn_label.set_text(self.assigned_drive.serial_num)
+        self.temp_label.set_visibility(True)
+    self.temp_label.style('color: white')
+    self.temp_label.bind_text_from(self.assigned_drive, 'temp', lambda temp: globals.format_temperature(temp))
+
+    async def clear_drive(self):
+        """Remove the assigned drive from this button."""
+        globals.layoutState.remove_drive(self.card, self.assigned_drive.hash)
+        self.assigned_drive = None
+        self.model_label.style('color: gray').set_text('----Empty----')
+        self.model_label.set_visibility(True)
+        self.temp_label.set_visibility(False)
+        self.sn_label.set_visibility(False)
+        if self.on_click_handler:
+            await self.on_click_handler(self)
+
+
+class HDDButton(DriveButton):
+    """Button styled for HDD drives."""
+
+    def __init__(self, card, button_index, drive_hash) -> None:
+        super().__init__(card, button_index, drive_hash)
+        self.props('flat color="white" size="11px"').classes(
+            'w-full my-0.5 border-solid border-2 truncate'
+        ).style('height: 23%;')
+        with self.row_element:
+            with ui.column().classes('gap-0 overflow-hidden flex-1 min-w-0').style('display: inline-block;'):
+                self.model_label = ui.label(self.model_label_text).style(f'color: {self.text_color}').classes(
+                    'overflow-hidden whitespace-nowrap text-ellipsis flex-1 min-w-0'
+                ).style('display: block;')
+                self.sn_label = ui.label(self.sn_label_text).style(f'color: {self.text_color}').classes(
+                    'overflow-hidden whitespace-nowrap text-ellipsis flex-1 min-w-0'
+                ).style('display: block;')
+
+                if globals.layoutState.show_model == False and self.assigned_drive != None:
+                    self.model_label.set_visibility(False)
+                if globals.layoutState.show_sn == False or self.assigned_drive is None:
+                    self.sn_label.set_visibility(False)
+
+class SmlSSDButton(DriveButton):
+    """Button styled for small SSD drives."""
+
+    def __init__(self, card, button_index, drive_hash) -> None:
+        super().__init__(card, button_index, drive_hash)
+        self.props('flat color="white" align="left" size="11px"').classes(
+            'w-2/3 my-0.5 px-2 p-1 border-solid border-2 truncate'
+        ).style('height: 17%;')
+
+        with self.row_element:
+            self.model_label = ui.label(self.model_label_text).style(f'color: {self.text_color}').classes(
+                'overflow-hidden whitespace-nowrap text-ellipsis flex-1 min-w-0'
+            ).style('display: block;')
+            self.sn_label = ui.label(self.sn_label_text).style(f'color: {self.text_color}').classes(
+                'overflow-hidden whitespace-nowrap text-ellipsis flex-1 min-w-0'
+            ).style('display: block; direction: rtl;')
+
+            if globals.layoutState.show_model == False and self.assigned_drive != None:
+                self.model_label.set_visibility(False)
+            if globals.layoutState.show_sn == False or self.assigned_drive is None:
+                self.sn_label.set_visibility(False)
+
+class StdSSDButton(DriveButton):
+    """Button styled for standard SSD drives."""
+
+    def __init__(self, card, button_index, drive_hash) -> None:
+        super().__init__(card, button_index, drive_hash)
+        self.props('flat color="white" size="11px"').classes(
+            'w-full my-0.5 p-0.5 px-1 border-solid border-2 truncate'
+        ).style('height: 14.9%;')
+
+        with self.row_element:
+            self.model_label = ui.label(self.model_label_text).style(f'color: {self.text_color}').classes(
+                'overflow-hidden whitespace-nowrap text-ellipsis flex-1 min-w-0'
+            ).style('display: block;')
+            self.sn_label = ui.label(self.sn_label_text).style(f'color: {self.text_color}').classes(
+                'overflow-hidden whitespace-nowrap text-ellipsis flex-1 min-w-0'
+            ).style('display: block; direction: rtl;')
+
+            if globals.layoutState.show_model == False and self.assigned_drive != None:
+                self.model_label.set_visibility(False)
+            if globals.layoutState.show_sn == False or self.assigned_drive is None:
+                self.sn_label.set_visibility(False)
+
+class FansRowButton(ui.button):
+    """Button for fan row controls."""
+
+    def __init__(self) -> None:
+        super().__init__()
+        self.selected = False
+
+        with self.classes('h-1/3 w-full border-solid border-2 flex-1 content-center justify-center items-center w-full').props('flat color="white"'):
+            ui.icon('mode_fan').classes('material-symbols-outlined')
+
+class FanRowButtons(ui.element):
+
+    def __init__(self, callback):
+        super().__init__()
+        self.row_Of_Buttons = []
+        with self.classes('row-span-5 w-full'):
+            with ui.element('div').classes('h-full flex flex-col p-3 mx-3 bg-neutral-900'):
+                b1 = FansRowButton().classes('mb-3')
+                b1.on_click(lambda b=b1: callback(b))
+                b2 = FansRowButton().classes('mb-3')
+                b2.on_click(lambda b=b2: callback(b))
+                b3 = FansRowButton()
+                b3.on_click(lambda b=b3: callback(b))
+
+                self.row_Of_Buttons.extend([b1, b2, b3])
+
+class RPMCard(ui.element):
+    """Button for fan row controls."""
+
+    def __init__(self, index) -> None:
+        super().__init__('div')
+
+        with self.classes('px-1 p-1 flex content-center justify-center items-center w-full border-solid border-white rounded-md border-2 bg-neutral-900'):
+            if 1 in globals.powerboardDict:
+                match index:
+                    case 0:
+                        self.RPMLabel = ui.label().bind_text_from(globals.powerboardDict[1], 'row1_rpm', lambda rpm: f'{rpm} RPM')
+                    case 1:
+                        self.RPMLabel = ui.label().bind_text_from(globals.powerboardDict[1], 'row2_rpm', lambda rpm: f'{rpm} RPM')
+                    case 2:
+                        self.RPMLabel = ui.label().bind_text_from(globals.powerboardDict[1], 'row3_rpm', lambda rpm: f'{rpm} RPM')
+            else:
+                ui.label('N/A').classes('text-gray-500 italic')
+
+class WattageCard(ui.element):
+    """Card to show wattage info from powerboard."""
+
+    def __init__(self, index) -> None:
+        super().__init__('div')
+        with self.classes('col-span-3 px-1 p-1 flex content-center justify-center items-center w-full border-solid border-white rounded-md border-2 bg-neutral-900'):
+            match index:
+                case 0:
+                    if 1 in globals.powerboardDict:
+                        self.watt_label = ui.label().bind_text_from(globals.powerboardDict[1], 'watt_sec_1_2', lambda wattage: f'Row 1: {wattage} watts')
+                    else:
+                        self.watt_label = ui.label('N/A').classes('text-gray-500 italic')
+                case 1:
+                    if 1 in globals.powerboardDict:
+                        self.watt_label = ui.label().bind_text_from(globals.powerboardDict[1], 'watt_sec_3_4', lambda wattage: f'Row 2: {wattage} watts')
+                    else:
+                        self.watt_label = ui.label('N/A').classes('text-gray-500 italic')
+                case 2:
+                    if 2 in globals.powerboardDict:
+                        self.watt_label = ui.label().bind_text_from(globals.powerboardDict[2], 'watt_sec_1_2', lambda wattage: f'Row 3: {wattage} watts')
+                    else:
+                        self.watt_label = ui.label('N/A').classes('text-gray-500 italic')
+
+
+class StdPlaceHolderCard(ui.element):
+    """Standard size card representing standard backplanes."""
+
+    def __init__(self, index, backplane: Backplane) -> None:
+        super().__init__('div')
+        self.index = index
+        self.buttons = []
+        self.tabsRight = True
+
+        if globals.layoutState.get_product() == "Hako-Core":
+            if (index % 3 == 1): # 2nd row
+                self.tabsRight = False
+        if globals.layoutState.get_product() == "Hako-Core Mini":
+            if (index % 2 == 1): # 2nd row
+                self.tabsRight = False
+
+        with self.classes(
+            'col-span-3 p-0 flex '
+        ).style('aspect-ratio: 1/1; width: 100%; height: 100%;'):
+            # Will be populated by parent function
+            pass
+
+
+class SmlPlaceHolderCard(ui.element):
+    """Small size card representing small backplanes."""
+
+    def __init__(self, index, backplane) -> None:
+        super().__init__('div')
+        self.index = index
+        self.buttons = []
+        self.tabsRight = True
+
+        if globals.layoutState.get_product() == "Hako-Core":
+            if (index % 3 == 1): # 2nd row
+                self.tabsRight = False
+        if globals.layoutState.get_product() == "Hako-Core Mini":
+            if (index % 2 == 1): # 2nd row
+                self.tabsRight = False
+
+        with self.classes(
+            'col-span-3 p-0 flex h-full'
+        ).style('aspect-ratio: 100/87; width: 100%; max-height: 100%;'):
+            # Will be populated by parent function
+            pass
+
+
+class FadingDropdown(ui.element):
+    """
+    A fully integrated, chainable FadingDropdown component.
+    This version correctly uses inheritance and manual component construction.
+    """
+
+    def __init__(self,
+                 text: str, *,
+                 container_classes: str = 'w-full flex justify-center items-center rounded-xl border border-neutral-600',
+                 button_color: Optional[str] = 'primary',
+                 icon: Optional[str] = None,
+                 ) -> None:
+        """
+        :param text: The text to be displayed on the button.
+        :param container_classes: Default Tailwind classes for the surrounding container div.
+        :param button_props: Quasar props for the underlying button.
+        :param button_color: The color of the button.
+        :param icon: The name of an icon to be displayed on the button.
+        """
+        # 2. We call the parent constructor, defining this component AS a 'div'.
+        super().__init__('div')
+
+        # 'self' is now the container div. We apply the initial classes to it.
+        self.classes(container_classes).style(f'width: 87%;')
+
+        self.is_visible = False
+        self.hide_timer: Optional[ui.timer] = None
+
+        # 3. We build the inner elements directly inside 'self'.
+        with self:
+            # 4. We manually construct the button and menu for full control.
+            self.button = ui.button(text, color=button_color, icon=icon).props('outline color="white"')
+            self.button.classes('opacity-0 transition-opacity duration-300').style('visibility: hidden;')
+
+            with self.button:
+                self.menu = ui.menu().props('fit')
+
+        # Attach event handlers to 'self' (the div) and the menu we created.
+        self.on('mouseover', self._handle_show)
+        self.on('mouseleave', self._handle_hide)
+        self.menu.on('mouseover', self._handle_show)
+        self.menu.on('mouseleave', self._handle_hide)
+
+    def _update_visibility_classes(self) -> None:
+        """Manually update the button's opacity classes based on the current state."""
+        if self.is_visible:
+            self.button.classes(add='opacity-100', remove='opacity-0')
+            self.button.style('visibility: visible;')
+        else:
+            self.button.classes(add='opacity-0', remove='opacity-100')
+            self.button.style('visibility: hidden;')
+
+    def _handle_show(self) -> None:
+        """Show the button and manually trigger the UI update."""
+        if self.hide_timer:
+            self.hide_timer.cancel()
+        self.is_visible = True
+        self._update_visibility_classes()
+
+    def _handle_hide(self) -> None:
+        """Start a timer to hide the button."""
+        if self.hide_timer:
+            self.hide_timer.cancel()
+        self.hide_timer = ui.timer(0.1, self._set_hidden, once=True)
+
+    def _set_hidden(self) -> None:
+        """Set the state to hidden and manually trigger the UI update."""
+        self.is_visible = False
+        self.hide_timer = None
+        self._update_visibility_classes()
+
+class SystemOverview:
+    """Main class to handle the system overview page functionality."""
+
+    def __init__(self):
+        """Initialize the SystemOverview with all necessary state variables."""
+        # Global state variables
+        self.fan_buttons_list = []
+        self.wattage_card_list = []
+        self.slider_list = [None] * 6
+        self.last_button = None
+        self.right_drawer = None
+        self.fan_change_dialog = None
+
+        # Use the global fan control service instance
+        self.fan_control_service = globals.fan_control_service
+
+        # Ensure the fan control service is initialized
+        if self.fan_control_service is None:
+            print("Warning: Fan control service not initialized, initializing now...")
+            globals.initFanControlService()
+            self.fan_control_service = globals.fan_control_service
+
+    def set_slider_value_without_callback(self, slider_index: int, value: float):
+        """Set slider value without triggering the change callback."""
+        if slider_index < len(self.slider_list) and self.slider_list[slider_index]:
+            self.fan_control_service.set_slider_value_without_callback(self.slider_list[slider_index], value)
+
+    def display_full_drive_attributes(self, drive):
+        """Display full drive attributes in a dialog."""
+        with ui.dialog() as attribute_window, ui.card().props('w-full'):
+            ui.table(rows=drive.get_attribute_list(), column_defaults={'align': 'left'}).style('width: 50dvh')
+        attribute_window.open()
+
+    def toggle_drive_buttons(self, button):
+        """Toggle selection state of drive buttons."""
+        if button.selected:  # If selected, deselect and change to white
+            button.classes('border-white', remove='border-[#ffdd00]')
+            button.selected = False
+        else:  # If deselected, select and change to yellow
+            button.classes('border-[#ffdd00]', remove='border-white')
+            button.selected = True
+
+    async def toggle_fan_buttons(self):
+        """Toggle selection state of fan buttons."""
+        for button in self.fan_buttons_list:
+            if button.selected:  # If selected, deselect and change to white
+                button.classes('border-white', remove='border-[#ffdd00]')
+                button.selected = False
+                self.last_button = button
+            else:  # If deselected, select and change to yellow
+                button.classes('border-[#ffdd00]', remove='border-white')
+                button.selected = True
+
+    async def request_update_fan_speed(self):
+        """Request fan speed update with semaphore protection."""
+        await self.fan_control_service.request_update_fan_speed(self.slider_list)
+
+    async def request_update_auxiliary_fan_speed(self):
+        """Request auxiliary fan speed update with UI queue protection for second powerboard."""
+        await self.fan_control_service.request_update_auxiliary_fan_speed(self.slider_list)
+
+    async def set_fan_speed(self):
+        """Set and save fan speed for both powerboards."""
+        await self.fan_control_service.set_fan_speed(self.slider_list)
+
+    async def dialog_handler_discard(self):
+        """Handle discarding fan speed changes for both powerboards."""
+        await self.fan_control_service.dialog_handler_discard(
+            self.slider_list,
+            self.request_update_fan_speed,
+            self.request_update_auxiliary_fan_speed
+        )
+
+    async def select_fans(self, button):
+        """Handle fan selection and drawer display."""
+        if self.last_button is None:  # Initial click
+            await self.toggle_fan_buttons()
+            self.right_drawer.show()
+            self.last_button = button
+        elif self.last_button in self.fan_buttons_list:  # Fan button clicked
+            await self.toggle_fan_buttons()
+            self.right_drawer.hide()
+            self.last_button = None
+            return
+        else:  # Last button was a drive
+            self.toggle_drive_buttons(self.last_button)
+            await self.toggle_fan_buttons()
+            self.last_button = button
+
+        self.setup_fan_drawer()
+
+    def display_profile_sensors(self, profile_name: str, container_classes: str = ''):
+        """Display temperature sensors and their current values for a given profile."""
+        if not globals.fan_profile_service:
+            return
+
+        profile = globals.fan_profile_service.get_profile_by_name(profile_name)
+        if not profile:
+            return
+
+        # Get all curves from the profile
+        curves = profile.get_all_curves()
+        sensors_displayed = set()  # Track which sensors we've already displayed
+
+        # Helper function to format sensor display names
+        def format_sensor_display_name(sensor_name):
+            """Format sensor name for display (remove 'Drives.' prefix for cleaner display)."""
+            if sensor_name.startswith('Drives.'):
+                return sensor_name[7:]  # Remove "Drives." prefix for display
+            return sensor_name
+
+        for curve_id, curve in curves.items():
+            if curve.sensor and curve.sensor not in sensors_displayed:
+                sensors_displayed.add(curve.sensor)
+
+                # Display sensor info with dynamically updating temperature
+                with ui.element('div').classes(container_classes):
+                    with ui.row().classes('w-full items-center justify-between text-sm text-gray-300'):
+                        ui.label(f"{format_sensor_display_name(curve.sensor)}").classes('flex-grow')
+
+                        # Create a label that updates dynamically
+                        temp_label = ui.label("N/A").classes('font-mono')
+
+                        # Function to update temperature
+                        def update_temp(sensor_name=curve.sensor, label=temp_label):
+                            try:
+                                current_temp = globals.fan_profile_service.get_sensor_temperature(sensor_name) if globals.fan_profile_service else None
+                                temp_display = globals.format_temperature(current_temp) if current_temp is not None else "N/A"
+                                label.set_text(temp_display)
+                            except Exception as e:
+                                label.set_text("Error")
+
+                        # Initial update
+                        update_temp()
+
+                        # Set up timer to update every 3 seconds
+                        ui.timer(3.0, update_temp)
+
+        # If no sensors were displayed (all curves have no sensors assigned), show "No sensors" message
+        if not sensors_displayed:
+            with ui.element('div').classes(container_classes):
+                with ui.row().classes('w-full items-center justify-between text-sm text-gray-300'):
+                    ui.label("No sensors").classes('flex-grow italic')
+                    ui.label("N/A").classes('font-mono italic')
+
+    def setup_fan_drawer(self):
+        """Set up the fan control drawer."""
+        with self.right_drawer:
+            self.right_drawer.clear()
+
+            if not globals.powerboardDict:
+                with ui.row().classes('w-full justify-center p-12'):
+                    ui.label('No powerboards detected.').classes('text-gray-500 italic')
+                return
+
+            # Get available fan profiles
+            profile_options = self.fan_control_service.get_fan_profile_options()
+
+            if 1 in globals.powerboardDict:  # Display fan speeds
+                # Get current fan wall states
+                wall_1 = self.fan_control_service.fan_walls.get(1)
+                wall_2 = self.fan_control_service.fan_walls.get(2)
+                wall_3 = self.fan_control_service.fan_walls.get(3)
+
+                # Fan Wall 1
+                with ui.row().classes('w-full items-center justify-between px-5 mt-5'):
+                    ui.label('Fan Wall 1').tooltip('Hidden fan header hidden under first powerboard.')
+                    manual_checkbox_1 = ui.checkbox('Manual', value=wall_1.manual).classes('text-sm')
+
+                with ui.element('div').classes('px-5 pt-4 w-full'):
+                    self.slider_list[0] = ui.slider(
+                        min=20, max=100
+                    ).props('label-always')
+                    self.slider_list[0].bind_value(self.fan_control_service.fan_walls[1], 'current_speed')
+                    self.slider_list[0].set_enabled(wall_1.manual)  # Enabled based on manual state
+
+                # Profile selection for Fan Wall 1 - hide when manual mode is enabled
+                profile_container_1 = ui.element('div').classes('px-5 pb-2 w-full')
+                with profile_container_1:
+                    profile_select_1 = ui.select(
+                        options=profile_options,
+                        label='Fan Profile',
+                        value=wall_1.assigned_profile if wall_1 and wall_1.assigned_profile in profile_options else profile_options[0]
+                    ).classes('w-full')
+
+                    profile_select_1.set_enabled(not (wall_1.manual if wall_1 else True))  # Enabled based on manual state
+
+                # Hide/show profile container based on manual state
+                if wall_1 and wall_1.manual:
+                    profile_container_1.set_visibility(False)
+
+                # Display selected temperature sensors and values for Fan Wall 1
+                if wall_1 and wall_1.assigned_profile and wall_1.assigned_profile != 'None' and not wall_1.manual:
+                    self.display_profile_sensors(wall_1.assigned_profile, 'px-5 pb-2 w-full')
+
+                # Connect checkbox to slider/profile for Fan Wall 1
+                def toggle_fan_wall_1(e):
+                    self.slider_list[0].set_enabled(e.value)
+                    profile_select_1.set_enabled(not e.value)
+                    profile_container_1.set_visibility(not e.value)  # Hide when manual, show when profile mode
+
+                    # Update fan wall service
+                    self.fan_control_service.set_manual_mode(1, e.value)
+
+                    # When manual is unchecked, assign the first available fan profile
+                    if not e.value and profile_options:
+                        first_profile = profile_options[0]
+                        profile_select_1.set_value(first_profile)
+                        self.fan_control_service.assign_profile_to_wall(1, first_profile)
+
+                    # Refresh drawer to update sensor displays
+                    self.setup_fan_drawer()
+
+                manual_checkbox_1.on_value_change(toggle_fan_wall_1)
+
+                # Handle profile selection for Fan Wall 1
+                def on_profile_select_1(e):
+                    if not manual_checkbox_1.value:
+                        self.fan_control_service.assign_profile_to_wall(1, e.value)
+                        # Refresh drawer to update sensor displays
+                        self.setup_fan_drawer()
+
+                profile_select_1.on_value_change(on_profile_select_1)
+
+                ui.separator()
+
+                # Fan Wall 2
+                with ui.row().classes('w-full items-center justify-between px-5 mb-2'):
+                    ui.label('Fan Wall 2').tooltip('Hidden fan header hidden under first powerboard.')
+                    manual_checkbox_2 = ui.checkbox('Manual', value=wall_2.manual if wall_2 else True).classes('text-sm')
+
+                with ui.element('div').classes('px-5 pt-1 w-full'):
+                    self.slider_list[1] = ui.slider(
+                        min=20, max=100,
+                    ).props('label-always')
+                    self.slider_list[1].bind_value(self.fan_control_service.fan_walls[2], 'current_speed')
+                    self.slider_list[1].set_enabled(wall_2.manual if wall_2 else True)  # Enabled based on manual state
+
+                # Profile selection for Fan Wall 2 - hide when manual mode is enabled
+                profile_container_2 = ui.element('div').classes('px-5 pb-2 w-full')
+                with profile_container_2:
+                    profile_select_2 = ui.select(
+                        options=profile_options,
+                        label='Fan Profile',
+                        value=wall_2.assigned_profile if wall_2 and wall_2.assigned_profile in profile_options else profile_options[0]
+                    ).classes('w-full')
+                    profile_select_2.set_enabled(not (wall_2.manual if wall_2 else True))  # Enabled based on manual state
+
+                # Hide/show profile container based on manual state
+                if wall_2 and wall_2.manual:
+                    profile_container_2.set_visibility(False)
+
+                # Display selected temperature sensors and values for Fan Wall 2
+                if wall_2 and wall_2.assigned_profile and wall_2.assigned_profile != 'None' and not wall_2.manual:
+                    self.display_profile_sensors(wall_2.assigned_profile, 'px-5 pb-2 w-full')
+
+                # Connect checkbox to slider/profile for Fan Wall 2
+                def toggle_fan_wall_2(e):
+                    self.slider_list[1].set_enabled(e.value)
+                    profile_select_2.set_enabled(not e.value)
+                    profile_container_2.set_visibility(not e.value)  # Hide when manual, show when profile mode
+
+                    # Update fan wall service
+                    self.fan_control_service.set_manual_mode(2, e.value)
+
+                    # When manual is unchecked, assign the first available fan profile
+                    if not e.value and profile_options:
+                        first_profile = profile_options[0]
+                        profile_select_2.set_value(first_profile)
+                        self.fan_control_service.assign_profile_to_wall(2, first_profile)
+
+                    # Refresh drawer to update sensor displays
+                    self.setup_fan_drawer()
+
+                manual_checkbox_2.on_value_change(toggle_fan_wall_2)
+
+                # Handle profile selection for Fan Wall 2
+                def on_profile_select_2(e):
+                    if not manual_checkbox_2.value:
+                        self.fan_control_service.assign_profile_to_wall(2, e.value)
+                        # Refresh drawer to update sensor displays
+                        self.setup_fan_drawer()
+
+                profile_select_2.on_value_change(on_profile_select_2)
+
+                ui.separator()
+
+                # Fan Wall 3
+                with ui.row().classes('w-full items-center justify-between px-5 mb-2'):
+                    ui.label('Fan Wall 3').tooltip('Exposed fan headers on the first powerboard.')
+                    manual_checkbox_3 = ui.checkbox('Manual', value=wall_3.manual if wall_3 else True).classes('text-sm')
+
+                with ui.element('div').classes('px-5 pt-1 w-full'):
+                    self.slider_list[2] = ui.slider(
+                        min=20, max=100
+                    ).props('label-always')
+                    self.slider_list[2].bind_value(self.fan_control_service.fan_walls[3], 'current_speed')
+                    self.slider_list[2].set_enabled(wall_3.manual if wall_3 else True)  # Enabled based on manual state
+
+                # Profile selection for Fan Wall 3 - hide when manual mode is enabled
+                profile_container_3 = ui.element('div').classes('px-5 pb-2 w-full')
+                with profile_container_3:
+                    profile_select_3 = ui.select(
+                        options=profile_options,
+                        label='Fan Profile',
+                        value=wall_3.assigned_profile if wall_3 and wall_3.assigned_profile in profile_options else profile_options[0]
+                    ).classes('w-full')
+                    profile_select_3.set_enabled(not (wall_3.manual if wall_3 else True))  # Enabled based on manual state
+
+                # Hide/show profile container based on manual state
+                if wall_3 and wall_3.manual:
+                    profile_container_3.set_visibility(False)
+
+                # Display selected temperature sensors and values for Fan Wall 3
+                if wall_3 and wall_3.assigned_profile and wall_3.assigned_profile != 'None' and not wall_3.manual:
+                    self.display_profile_sensors(wall_3.assigned_profile, 'px-5 pb-2 w-full')
+
+                # Connect checkbox to slider/profile for Fan Wall 3
+                def toggle_fan_wall_3(e):
+                    self.slider_list[2].set_enabled(e.value)
+                    profile_select_3.set_enabled(not e.value)
+                    profile_container_3.set_visibility(not e.value)  # Hide when manual, show when profile mode
+
+                    # Update fan wall service
+                    self.fan_control_service.set_manual_mode(3, e.value)
+
+                    # When manual is unchecked, assign the first available fan profile
+                    if not e.value and profile_options:
+                        first_profile = profile_options[0]
+                        profile_select_3.set_value(first_profile)
+                        self.fan_control_service.assign_profile_to_wall(3, first_profile)
+
+                    # Refresh drawer to update sensor displays
+                    self.setup_fan_drawer()
+
+                manual_checkbox_3.on_value_change(toggle_fan_wall_3)
+
+                # Handle profile selection for Fan Wall 3
+                def on_profile_select_3(e):
+                    if not manual_checkbox_3.value:
+                        self.fan_control_service.assign_profile_to_wall(3, e.value)
+                        # Refresh drawer to update sensor displays
+                        self.setup_fan_drawer()
+
+                profile_select_3.on_value_change(on_profile_select_3)
+
+                ui.separator()
+
+
+            if 2 in globals.powerboardDict:  # Display auxiliary fan control
+                pb: Powerboard = globals.powerboardDict[2]
+                # Get current saved auxiliary fan speed from powerboard 2
+                aux_pwm_tuple = pb.get_saved_fan_pwm()
+                aux_pwm = aux_pwm_tuple[2]  # Use row 3 as the auxiliary speed
+
+                # Get auxiliary fan wall state
+                wall_aux = self.fan_control_service.fan_walls.get(4)
+
+                # Auxiliary Fans
+                with ui.row().classes('w-full items-center justify-between px-5 mb-2'):
+                    ui.label('Auxiliary Fans').tooltip('Fan headers on the second powerboard.')
+                    manual_checkbox_aux = ui.checkbox('Manual', value=wall_aux.manual if wall_aux else True).classes('text-sm')
+
+                with ui.element('div').classes('px-5 pt-1 w-full'):
+                    self.slider_list[3] = ui.slider(
+                        min=20, max=100
+                    ).props('label-always')
+                    self.slider_list[3].bind_value(self.fan_control_service.fan_walls[4], 'current_speed')
+                    self.slider_list[3].set_enabled(wall_aux.manual if wall_aux else True)  # Enabled based on manual state
+
+                # Profile selection for Auxiliary Fans - hide when manual mode is enabled
+                profile_container_aux = ui.element('div').classes('px-5 pb-2 w-full')
+                with profile_container_aux:
+                    profile_select_aux = ui.select(
+                        options=profile_options,
+                        label='Fan Profile',
+                        value=wall_aux.assigned_profile if wall_aux and wall_aux.assigned_profile in profile_options else profile_options[0]
+                    ).classes('w-full')
+                    profile_select_aux.set_enabled(not (wall_aux.manual if wall_aux else True))  # Enabled based on manual state
+
+                # Hide/show profile container based on manual state
+                if wall_aux and wall_aux.manual:
+                    profile_container_aux.set_visibility(False)
+
+                # Display selected temperature sensors and values for Auxiliary Fans
+                if wall_aux and wall_aux.assigned_profile and wall_aux.assigned_profile != 'None' and not wall_aux.manual:
+                    self.display_profile_sensors(wall_aux.assigned_profile, 'px-5 pb-2 w-full')
+
+                # Connect checkbox to slider/profile for Auxiliary Fans
+                def toggle_auxiliary_fans(e):
+                    self.slider_list[3].set_enabled(e.value)
+                    profile_select_aux.set_enabled(not e.value)
+                    profile_container_aux.set_visibility(not e.value)  # Hide when manual, show when profile mode
+
+                    # Update auxiliary fan wall service
+                    self.fan_control_service.set_manual_mode(4, e.value)
+
+                    # When manual is unchecked, assign the first available fan profile
+                    if not e.value and profile_options:
+                        first_profile = profile_options[0]
+                        profile_select_aux.set_value(first_profile)
+                        self.fan_control_service.assign_profile_to_wall(4, first_profile)
+
+                    # Refresh drawer to update sensor displays
+                    self.setup_fan_drawer()
+
+                manual_checkbox_aux.on_value_change(toggle_auxiliary_fans)
+
+                # Handle profile selection for Auxiliary Fans
+                def on_profile_select_aux(e):
+                    if not manual_checkbox_aux.value:
+                        self.fan_control_service.assign_profile_to_wall(4, e.value)
+                        # Refresh drawer to update sensor displays
+                        self.setup_fan_drawer()
+
+                profile_select_aux.on_value_change(on_profile_select_aux)
+
+                ui.separator()
+
+    def display_drive_attributes(self, button: DriveButton):
+        """Display drive attributes in the right drawer."""
+        self.right_drawer.clear()
+
+        with self.right_drawer:
+            columns = [
+                {'name': 'attribute', 'label': 'Attribute', 'field': 'attribute', 'required': True, 'align': 'left'},
+                {'name': 'value', 'label': 'Value', 'field': 'value', 'required': True, 'align': 'right'},
+            ]
+
+            d = button.assigned_drive
+            rows = [
+                {'attribute': 'Model', 'value': d.model},
+                {'attribute': 'SN', 'value': d.serial_num},
+                {'attribute': 'Firmware', 'value': d.firmware_ver},
+                {'attribute': 'Capacity', 'value': d.capacity},
+                {'attribute': 'Rotation Speed', 'value': d.rotate_rate},
+                {'attribute': 'Power On Time', 'value': d.on_time},
+                {'attribute': 'Start Stop Count', 'value': d.power_cycle},
+                {'attribute': 'Temp', 'value': globals.format_temperature(d.temp)}
+            ]
+
+            with ui.item().props('clickable v-ripple').classes('w-full bg-[#ffdd00]').on(
+                'mouseenter', lambda: edit_icon.set_visibility(True)
+            ).on('mouseleave', lambda: edit_icon.set_visibility(False)):
+                with ui.item_section():
+                    ui.item_label(d.model).style('color: black')
+                with ui.item_section().props('avatar'):
+                    edit_icon = ui.icon('edit').props('color=black').classes('material-symbols-outlined')
+                    edit_icon.set_visibility(False)
+                with ui.menu().props('fit'):
+                    ui.menu_item('Remove drive', lambda: button.clear_drive())
+
+            ui.table(columns=columns, rows=rows, row_key='attribute').classes('w-full')
+            with ui.element('dive').classes('w-full px-4'):
+                ui.button(
+                    "Show All",
+                    icon='open_in_new',
+                    on_click=lambda: self.display_full_drive_attributes(d)
+                ).classes('w-full border-solid border-2 border-[#ffdd00]').props('flat color="white"')
+
+    async def select_drive(self, button: DriveButton):
+        """Handle drive selection and drawer display."""
+        if self.last_button is None:  # Initial click
+            self.toggle_drive_buttons(button)
+            self.right_drawer.show()
+            self.last_button = button
+        elif self.last_button in self.fan_buttons_list:  # Last click was fans
+            await self.toggle_fan_buttons()
+            self.toggle_drive_buttons(button)
+            self.last_button = button
+        elif self.last_button == button:  # Same button clicked, deselect
+            self.toggle_drive_buttons(button)
+            self.right_drawer.hide()
+            self.last_button = None
+        else:  # General switching selection
+            self.toggle_drive_buttons(self.last_button)
+            self.toggle_drive_buttons(button)
+            self.last_button = button
+
+        if button.assigned_drive is None:  # No drive assigned, display options
+            self.setup_drive_assignment_drawer(button)
+        else:
+            self.display_drive_attributes(button)
+
+    def setup_drive_assignment_drawer(self, button: DriveButton):
+        """Set up the drive assignment drawer."""
+        with self.right_drawer:
+            self.right_drawer.clear()
+
+            with ui.item().classes('w-full bg-[#ffdd00]'):
+                with ui.item_section():
+                    ui.item_label("Assign Drive").style('color: black')
+            with ui.element('div').classes('p-4 w-full'):
+                ui.select(
+                    label="Select or search drive",
+                    options=[
+                        globals.drivesList[k].model + ' (' + globals.drivesList[k].serial_num + ')'
+                        for k in globals.drivesList
+                    ],
+                    with_input=True,
+                    on_change=lambda e: (
+                        button.assign_drive(e.value),
+                        globals.layoutState.insert_drive(button.card, e.value, button.button_index),
+                        self.display_drive_attributes(button)
+                    )
+                ).classes('w-full')
+
+    def setup_backplane_buttons(self, card, backplane: Backplane, index):
+        """Set up buttons for different backplane types."""
+        card.clear()
+        cage = "" # Can be default or reversed
+        backplane_type = backplane.product
+        if (card.tabsRight == False): # If even, 2nd row, use other cage orientation
+            cage = "-rotated"
+
+        # Get chassis orientation to determine button order for SML2+2
+        orientation = globals.layoutState.get_chassis_orientation()
+
+        # Configure button order for SML2+2 based on orientation
+        if orientation == "inverted":
+            # Inverted: SSD buttons on top (positions 0,1), HDD buttons on bottom (positions 2,3)
+            sml_button_order = [SmlSSDButton, SmlSSDButton, HDDButton, HDDButton]
+        else:
+            # Normal: HDD buttons on top (positions 0,1), SSD buttons on bottom (positions 2,3)
+            sml_button_order = [HDDButton, HDDButton, SmlSSDButton, SmlSSDButton]
+
+        backplane_configs = {
+            "STD4HDD": {
+                "buttons": 4,
+                "button_class": HDDButton,
+                "layout": "single_column"
+            },
+            "STD12SSD": {
+                "buttons": 12,
+                "button_class": StdSSDButton,
+                "layout": "two_column"
+            },
+            "SML2+2": {
+                "buttons": 4,
+                "button_class": sml_button_order,
+                "layout": "mixed"
+            }
+        }
+
+        config = backplane_configs.get(backplane_type)
+        if not config:
+            return
+
+        with card:
+            if config["layout"] == "single_column":
+                with ui.element('div').classes(f'f-shape{cage} h-full flex items-center justify-center p-1'):
+                    with ui.element('col').classes('col h-full'):
+                        for i in range(config["buttons"]):
+                            button = config["button_class"](card, i, backplane.drives_hashes[i])
+                            button.on_click_handler = self.select_drive
+                            button.on('click', lambda b=button: self.select_drive(b))
+                            card.buttons.append(button.classes('truncate'))
+
+                    ui.element('div').classes(f'extension-patch patch-top-arm-bottom{cage}')
+                    ui.element('div').classes(f'extension-patch patch-mid-arm-top{cage}')
+                    ui.element('div').classes(f'extension-patch patch-mid-arm-bottom{cage}')
+
+            elif config["layout"] == "two_column":
+                with ui.element('div').classes(f'f-shape{cage} grid grid-cols-2 gap-1 flex items-center justify-center h-full p-1'):
+                    with ui.element('col1').classes('col-span-1 h-full'):
+                        for i in range(6):
+                            button = config["button_class"](card, i, backplane.drives_hashes[i])
+                            button.on_click_handler = self.select_drive
+                            button.on('click', lambda b=button: self.select_drive(b))
+                            card.buttons.append(button.classes('truncate'))
+                    with ui.element('col2').classes('col-span-1 h-full'):
+                        for i in range(6, 12):
+                            button = config["button_class"](card, i, backplane.drives_hashes[i])
+                            button.on_click_handler = self.select_drive
+                            button.on('click', lambda b=button: self.select_drive(b))
+                            card.buttons.append(button.classes('truncate'))
+
+                    ui.element('div').classes(f'extension-patch patch-top-arm-bottom{cage}')
+                    ui.element('div').classes(f'extension-patch patch-mid-arm-top{cage}')
+                    ui.element('div').classes(f'extension-patch patch-mid-arm-bottom{cage}')
+
+            elif config["layout"] == "mixed":
+                with ui.element('div').classes(f'f-shape{cage} h-full flex items-center justify-center p-1'):
+                    with ui.element('col').classes('col h-full flex justify-center'):
+                        for i in range(4):
+                            button_class = config["button_class"][i]
+                            button = button_class(card, i, backplane.drives_hashes[i])
+                            button.on_click_handler = self.select_drive
+                            button.on('click', lambda b=button: self.select_drive(b))
+                            if button_class == SmlSSDButton:  # SSD buttons
+                                button.props('no-wrap')
+                            else: # HDD buttons
+                                button.style('height: 28%;')
+                            card.buttons.append(button)
+
+                    ui.element('div').classes(f'extension-patch patch-top-arm-bottom{cage}')
+                    ui.element('div').classes(f'extension-patch patch-mid-arm-top{cage}')
+                    ui.element('div').classes(f'extension-patch patch-mid-arm-bottom{cage}')
+
+            with ui.context_menu():
+                ui.menu_item(
+                    'Remove Backplane',
+                    on_click=lambda: (
+                        globals.layoutState.remove_backplane(card),
+                        self.add_backplane_button(card, card.__class__)
+                    )
+                )
+
+    def add_backplane_button(self, card, card_class):
+        """Add backplane selection button to empty card."""
+        card.clear()
+        element_justified = ""
+        if (card.tabsRight == False): # If even, 2nd row, use other cage orientation
+                element_justified = " justify-content:end;"
+        # Clear any selected buttons
+        for button in card.buttons:
+            if button.selected:
+                self.last_button = None
+                self.right_drawer.hide()
+        card.buttons.clear()
+
+        # Get chassis orientation to determine backplane options
+        orientation = globals.layoutState.get_chassis_orientation()
+        chassis_type = globals.layoutState.get_product()
+
+        # Determine if this card should show standard options based on orientation and position
+        if orientation == "normal":
+            # Normal orientation: use original card class logic
+            show_standard_options = (card_class == StdPlaceHolderCard)
+        else:
+            # Inverted orientation: swap only the top and bottom rows
+            if chassis_type == "Hako-Core":
+                if card.index in {0, 1, 2}:  # Top row - give 2+2 options (was standard)
+                    show_standard_options = False
+                elif card.index in {9, 10, 11}:  # Bottom row - give standard options (was 2+2)
+                    show_standard_options = True
+                else:  # All middle positions (3,4,5,6,7,8) - keep original standard options
+                    show_standard_options = True
+            elif chassis_type == "Hako-Core Mini":
+                if card.index in {0, 1}:  # Top row - give 2+2 options (was standard)
+                    show_standard_options = False
+                elif card.index in {6, 7}:  # Bottom row - give standard options (was 2+2)
+                    show_standard_options = True
+                else:  # All middle positions (2,3,4,5) - keep original standard options
+                    show_standard_options = True
+            else:
+                # Fallback to original logic
+                show_standard_options = (card_class == StdPlaceHolderCard)
+        with card.style(f'{element_justified}'):
+            with FadingDropdown('Add Backplane', icon='add').menu:
+                if show_standard_options:
+                    # Show standard backplane options (4 HDD, 12 SSD)
+                    ui.menu_item(
+                        '4 HDD Backplane',
+                        on_click=lambda: self.setup_backplane_buttons(
+                            card,
+                            globals.layoutState.insert_backplane(card, "STD4HDD"),
+                            card.index
+                        )
+                    )
+                    ui.menu_item(
+                        '12 SSD Backplane',
+                        on_click=lambda: self.setup_backplane_buttons(
+                            card,
+                            globals.layoutState.insert_backplane(card, "STD12SSD"),
+                            card.index
+                        )
+                    )
+                else:
+                    # Show small backplane options (2+2 only)
+                    ui.menu_item(
+                        '2+2 Backplane',
+                        on_click=lambda: self.setup_backplane_buttons(
+                            card,
+                            globals.layoutState.insert_backplane(card, "SML2+2"),
+                            card.index
+                        )
+                    )
+
+    def create_chassis_layout(self, card: ui.element, chassis_type: str):
+        """Create chassis layout based on type."""
+        if globals.layoutState.get_product() is None:
+            globals.layoutState.set_product(chassis_type)
+
+        card.clear()
+        self.fan_buttons_list.clear()
+        self.wattage_card_list.clear()
+
+        layout_configs = {
+            "Hako-Core": {
+                "grid_cols": 12,
+                "fan_buttons": 3,
+                "wattage_cards": 3,
+                "std_cards": 9,
+                "sml_cards": 3
+            },
+            "Hako-Core Mini": {
+                "grid_cols": 8,
+                "fan_buttons": 2,
+                "wattage_cards": 2,
+                "std_cards": 6,
+                "sml_cards": 2
+            }
+        }
+
+        config = layout_configs[chassis_type]
+
+        # Create a grid container inside the card element
+        with card:
+            with ui.element('div').classes(
+                f'grid grid-cols-{config["grid_cols"]} gap-0'
+            ).style('height: 98.9dvh; width: 70dvw; min-width: 1200px; min-height: 800px; grid-template-rows: 4% 25% 25% 25% 21%;') as grid_container:
+                # Use the grid container for the rest of the method
+
+                # Create fan buttons and wattage cards in the proper order
+                for i in range(2):
+                    RPMCard(i)
+                    if i < config["wattage_cards"]:
+                        self.wattage_card_list.append(WattageCard(i))
+
+                if config["fan_buttons"] == 3:
+                    self.wattage_card_list.append(WattageCard(2))
+                    RPMCard(2)
+
+                # Create backplane cards
+                if not globals.layoutState.is_empty():
+                    backplane_list = globals.layoutState.get_backplanes()
+
+                    # Standard cards
+                    for i, bp in enumerate(backplane_list[:config["std_cards"]]):
+                        if i < 2: # insert fan div for first part
+                            row1 = FanRowButtons(self.select_fans)
+                            self.fan_buttons_list.extend(row1.row_Of_Buttons)
+                        card_widget = StdPlaceHolderCard(i, bp)
+                        if bp:
+                            self.setup_backplane_buttons(card_widget, bp, i)
+                        else:
+                            self.add_backplane_button(card_widget, StdPlaceHolderCard)
+
+                        if i == 2 and chassis_type == "Hako-Core":  # Reversed for the last one
+                            row2_3 = FanRowButtons(self.select_fans)
+                            self.fan_buttons_list.extend(row2_3.row_Of_Buttons)
+
+
+                    # Small cards
+                    start_idx = 9 if chassis_type == "Hako-Core" else 6
+                    for i, bp in enumerate(backplane_list[start_idx:start_idx + config["sml_cards"]]):
+                        card_widget = SmlPlaceHolderCard(i + start_idx, bp)
+                        if bp:
+                            self.setup_backplane_buttons(card_widget, bp, i + start_idx)
+                        else:
+                            self.add_backplane_button(card_widget, SmlPlaceHolderCard)
+                else:
+                    # Create empty cards
+                    for i in range(config["std_cards"]):
+                        if i < 2: # insert fan div for first part
+                            row1 = FanRowButtons(self.select_fans)
+                            self.fan_buttons_list.extend(row1.row_Of_Buttons)
+                        card_widget = StdPlaceHolderCard(i, None)
+                        self.add_backplane_button(card_widget, StdPlaceHolderCard)
+                        if i == 2 and chassis_type == "Hako-Core":  # Reversed for the last one
+                            row2_3 = FanRowButtons(self.select_fans)
+                            self.fan_buttons_list.extend(row2_3.row_Of_Buttons)
+                    for i in range(config["sml_cards"]):
+                        card_widget = SmlPlaceHolderCard(i + (9 if chassis_type == "Hako-Core" else 6), None)
+                        self.add_backplane_button(card_widget, SmlPlaceHolderCard)
+
+    def show_chassis_selection_dialog(self, main_content):
+        """Show a dialog for chassis selection."""
+        with ui.dialog().props('persistent') as chassis_dialog, ui.card().classes('p-6'):
+            ui.label('Select Chassis').classes('text-2xl font-bold mb-4')
+            with ui.row().classes('w-full justify-center gap-4'):
+                def select_hako_core():
+                    chassis_dialog.close()
+                    # Force UI update after closing dialog
+                    self.create_chassis_layout(main_content, "Hako-Core")
+
+                def select_hako_core_mini():
+                    chassis_dialog.close()
+                    self.create_chassis_layout(main_content, "Hako-Core Mini")
+
+                ui.button(
+                    'Hako-Core',
+                    on_click=select_hako_core
+                ).classes('border-solid border-2 border-[#ffdd00] px-8 py-4').props('flat color="white"')
+
+                ui.button(
+                    'Hako-Core Mini',
+                    on_click=select_hako_core_mini
+                ).classes('border-solid border-2 border-[#ffdd00] px-8 py-4').props('flat color="white"')
+
+        chassis_dialog.open()
+
+    def create_ui(self):
+        """Create the main UI."""
+        with page_layout.frame('System Overview'):
+            with ui.element('div').classes('flex w-full').style('justify-content: safe center;'):
+                with ui.element('div').classes('pseudo-extend') as main_content:
+                    current_chassis = globals.layoutState.get_product()
+
+                    if current_chassis is None:
+                        # Show chassis selection dialog
+                        self.show_chassis_selection_dialog(main_content)
+                    elif current_chassis in ["Hako-Core", "Hako-Core Mini"]:
+                        self.create_chassis_layout(main_content, current_chassis)
+
+            # Create drawers and dialogs
+            self.right_drawer = ui.right_drawer(value=False, fixed=True).style().props(
+                'bordered width="490"'
+            ).classes('p-0')
+
+            with ui.dialog() as self.fan_change_dialog, ui.card():
+                ui.label('Apply changes?')
+                ui.button(
+                    'Apply',
+                    on_click=lambda: self.fan_change_dialog.submit("Apply")
+                ).on_click(self.set_fan_speed)
+                ui.button(
+                    'Discard',
+                    on_click=lambda: self.fan_change_dialog.submit("Discard")
+                ).on_click(self.dialog_handler_discard)
+
+@require_auth
+def overviewPage():
+    """Page with helper-functions that interact with the powerboard and use smartctl to display GUI.
+
+    The powerboard is an object that gets refreshed every 3 seconds for new values and the respective
+    UI elements are updated. During the refresh, the powerboard is unable to take commands for 2 seconds.
+    Fan control commands are queued if the powerboard is busy. A toast notification will popup indicating
+    a fan command has been executed.
+
+    The drive information is taken from smartctl commands so S.M.A.R.T. must be enabled on the drives to
+    be shown.
+    """
+    # Set up static file serving for CSS
+    app.add_static_files('/css', 'css')
+
+    # Add CSS file references
+    ui.add_head_html('<link rel="stylesheet" type="text/css" href="/css/f-shape.css">')
+    ui.add_head_html('<link rel="stylesheet" type="text/css" href="/css/f-shape-rotated.css">')
+    ui.add_head_html('<link rel="stylesheet" type="text/css" href="/css/pseudo-extend.css">')
+
+    overview = SystemOverview()
+    overview.create_ui()